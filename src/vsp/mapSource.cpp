--- conflicted
+++ resolved
@@ -96,33 +96,7 @@
 
 			MSTreeResults ms_matches;
 
-<<<<<<< HEAD
-			if( nmax <= 0 )
-			{
-				tmax = localstr;
-				nmax = 1;
-				for ( int j = i + 1; j < nsrc; j++ )
-				{
-					double tj = *( sources[j].m_strptr );
-					if( tj > tmax)
-					{
-						tmax = tj;
-						nmax = 1;
-					}
-					else if( tj == tmax )
-					{
-						nmax++;
-					}
-				}
-			}
-
-			double rmax = ( tmax - localstr ) / grm1;
-			double r2max = rmax * rmax;
-
-			int nMatches = ms_tree.radiusSearch( query_pt, r2max, ms_matches, params );
-=======
 			int nMatches = ms_tree.radiusSearch( query_pt, deltaT, ms_matches, params );
->>>>>>> 48766b4d
 
 			for ( int j = 0; j < nMatches; j++ )
 			{
@@ -135,18 +109,9 @@
 
 				double targetadjust = targetinitstr + deltaS;
 
-<<<<<<< HEAD
-				if( targetstr >= remotestr )
-				{
-					if( targetstr == tmax )
-						nmax--;
-
-					*( sources[imatch].m_strptr ) = remotestr;
-=======
 				if( targetadjust < ( *( sources[imatch].m_strptr ) ) )
 				{
 					*( sources[imatch].m_strptr ) = targetadjust;
->>>>>>> 48766b4d
 					sources[imatch].m_dominated = true;
 				}
 			}
