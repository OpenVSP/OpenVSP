#include "TextureMgr.h"
#include "StringUtil.h"
#include "Vehicle.h"
#include "VehicleMgr.h"

<<<<<<< HEAD
Texture::Texture( std::string fileName )
{
    m_FileName = fileName;

    // Generate Display Name.
    std::string displayName = "";

    StringUtil::change_from_to( fileName, '/', ' ' );
    StringUtil::change_from_to( fileName, '\\', ' ' );

    std::string::size_type displayIndex = fileName.find_last_of( ' ' );
    if( displayIndex != std::string::npos )
    {
        displayName = fileName.substr( displayIndex + 1, fileName.size() - displayIndex - 1 );
        std::string::size_type extIndex = displayName.find_last_of( '.' );
        if( extIndex != std::string::npos )
        {
            std::string ext = displayName.substr( extIndex, displayName.size() - extIndex );
            if( ext == ".jpg" || ext == ".tga" )
            {
                displayName = displayName.substr( 0, extIndex );
            }
        }
    }
    m_DisplayName = displayName;

    // Initialized Parms.
    m_U.Init( "U", "Texture_Parm", this, 0.0, -1.0, 1.0, false );
    m_W.Init( "W", "Texture_Parm", this, 0.5, 0.0, 1.0, false );

    m_UScale.Init( "U_Scale", "Texture_Parm", this, 1.0, 0.01, 1.0, false );
    m_WScale.Init( "W_Scale", "Texture_Parm", this, 1.0, 0.01, 1.0, false );

    m_Transparency.Init( "Transparency", "Texture_Parm", this, 1.0, 0.0, 1.0, false );

    m_FlipU.Init( "U_Flip", "Texture_Parm", this, 0, 0, 1, false );
    m_FlipU.Set( false );

    m_FlipW.Init( "W_Flip", "Texture_Parm", this, 0, 0, 1, false );
    m_FlipW.Set( false );
}
Texture::~Texture()
{
}

void Texture::Rename( std::string name )
{
    m_DisplayName = name;
}

void Texture::ParmChanged( Parm* parm_ptr, int type )
{
    VehicleMgr::getInstance().GetVehicle()->ParmChanged( parm_ptr, type );
}


=======
>>>>>>> 6a16ff3f
TextureMgr::TextureMgr()
{
}
TextureMgr::~TextureMgr()
{
    for( int i = 0; i < (int)m_TextureList.size(); i++ )
    {
        delete m_TextureList[i];
    }
}

std::string TextureMgr::AttachTexture( std::string fileName )
{
    Texture * texture = new Texture( fileName );

    m_TextureList.push_back( texture );
    return texture->GetID(); 
}

void TextureMgr::RemoveTexture( std::string texture_id )
{
    for( int i = 0; i < (int)m_TextureList.size(); i++ )
    {
        if( m_TextureList[i]->GetID() == texture_id )
        {
            delete m_TextureList[i];
            m_TextureList.erase( m_TextureList.begin() + i );
            break;
        }
    }
}

Texture * TextureMgr::FindTexture( std::string texture_id )
{
    for( int i = 0; i < (int)m_TextureList.size(); i++ )
    {
        if( m_TextureList[i]->GetID() == texture_id )
        {
            return m_TextureList[i];
        }
    }
    return NULL;
}

std::vector<std::string> TextureMgr::GetTextureVec()
{
    std::vector<std::string> ids;

    for( int i = 0; i < (int)m_TextureList.size(); i++ )
    {
        ids.push_back( m_TextureList[i]->GetID() );
    }
    return ids;
}

std::vector<Texture*> TextureMgr::FindTextureVec( std::vector<std::string> texture_id_vec )
{
    std::vector<Texture*> textureVec;
    for( int i = 0; i < (int)texture_id_vec.size(); i++ )
    {
        Texture * matchptr = FindTexture(texture_id_vec[i]);
        if( matchptr )
        {
            textureVec.push_back( matchptr );
        }
    }
    return textureVec;
}

xmlNodePtr TextureMgr::EncodeXml( xmlNodePtr node )
{
    char texName[256];

    xmlNodePtr child_node = xmlNewChild( node, NULL, BAD_CAST "Textures", NULL );
    XmlUtil::AddIntNode( child_node, "Num_of_Tex", m_TextureList.size() );

    for( int i = 0; i < (int)m_TextureList.size(); i++ )
    {
        sprintf( texName, "Texture%d", i );
        xmlNodePtr tex_node = xmlNewChild( child_node, NULL, BAD_CAST texName, NULL );
        m_TextureList[i]->EncodeXml( tex_node );
    }
    return child_node;
}

xmlNodePtr TextureMgr::DecodeXml( xmlNodePtr node )
{
    char texName[256];

    xmlNodePtr child_node = XmlUtil::GetNode( node, "Textures", 0 );

    int numofTex = XmlUtil::FindInt( child_node, "Num_of_Tex", 0 );
    for( int i = 0; i < numofTex; i++ )
    {
        sprintf( texName, "Texture%d", i );
        xmlNodePtr tex_node = XmlUtil::GetNode( child_node, texName, 0 );
        xmlNodePtr parm_node = XmlUtil::GetNode( tex_node, "ParmContainer", 0 );
        if( tex_node && parm_node )
        {
            std::string file = XmlUtil::FindString( parm_node, "File_Name", "" );
            std::string id = AttachTexture( file );

            FindTexture( id )->DecodeXml( tex_node );
        }
    }
    return child_node;
}<|MERGE_RESOLUTION|>--- conflicted
+++ resolved
@@ -3,65 +3,6 @@
 #include "Vehicle.h"
 #include "VehicleMgr.h"
 
-<<<<<<< HEAD
-Texture::Texture( std::string fileName )
-{
-    m_FileName = fileName;
-
-    // Generate Display Name.
-    std::string displayName = "";
-
-    StringUtil::change_from_to( fileName, '/', ' ' );
-    StringUtil::change_from_to( fileName, '\\', ' ' );
-
-    std::string::size_type displayIndex = fileName.find_last_of( ' ' );
-    if( displayIndex != std::string::npos )
-    {
-        displayName = fileName.substr( displayIndex + 1, fileName.size() - displayIndex - 1 );
-        std::string::size_type extIndex = displayName.find_last_of( '.' );
-        if( extIndex != std::string::npos )
-        {
-            std::string ext = displayName.substr( extIndex, displayName.size() - extIndex );
-            if( ext == ".jpg" || ext == ".tga" )
-            {
-                displayName = displayName.substr( 0, extIndex );
-            }
-        }
-    }
-    m_DisplayName = displayName;
-
-    // Initialized Parms.
-    m_U.Init( "U", "Texture_Parm", this, 0.0, -1.0, 1.0, false );
-    m_W.Init( "W", "Texture_Parm", this, 0.5, 0.0, 1.0, false );
-
-    m_UScale.Init( "U_Scale", "Texture_Parm", this, 1.0, 0.01, 1.0, false );
-    m_WScale.Init( "W_Scale", "Texture_Parm", this, 1.0, 0.01, 1.0, false );
-
-    m_Transparency.Init( "Transparency", "Texture_Parm", this, 1.0, 0.0, 1.0, false );
-
-    m_FlipU.Init( "U_Flip", "Texture_Parm", this, 0, 0, 1, false );
-    m_FlipU.Set( false );
-
-    m_FlipW.Init( "W_Flip", "Texture_Parm", this, 0, 0, 1, false );
-    m_FlipW.Set( false );
-}
-Texture::~Texture()
-{
-}
-
-void Texture::Rename( std::string name )
-{
-    m_DisplayName = name;
-}
-
-void Texture::ParmChanged( Parm* parm_ptr, int type )
-{
-    VehicleMgr::getInstance().GetVehicle()->ParmChanged( parm_ptr, type );
-}
-
-
-=======
->>>>>>> 6a16ff3f
 TextureMgr::TextureMgr()
 {
 }
