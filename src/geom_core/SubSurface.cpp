--- conflicted
+++ resolved
@@ -811,7 +811,6 @@
 
     m_RadUpperL.Init( "Rad_UpperL", "SSFourVertPoly", this, 0.0, 0.0, 1.0 ); //........... Radius parameter on upper left edge
     m_RadUpperL.SetDescript( "Radius parameter on upper left edge" );
-<<<<<<< HEAD
 
     m_RadUpperR.Init( "Rad_UpperR", "SSFourVertPoly", this, 0.0, 0.0, 1.0 ); //........... Radius parameter on upper right edge
     m_RadUpperR.SetDescript( "Radius parameter on upper right edge" );
@@ -831,27 +830,6 @@
     m_RadLeftL.Init( "Rad_LeftL", "SSFourVertPoly", this, 0.0, 0.0, 1.0 ); //............. Radius parameter on left left edge
     m_RadLeftL.SetDescript( "Radius parameter on left left edge" );
 
-=======
-
-    m_RadUpperR.Init( "Rad_UpperR", "SSFourVertPoly", this, 0.0, 0.0, 1.0 ); //........... Radius parameter on upper right edge
-    m_RadUpperR.SetDescript( "Radius parameter on upper right edge" );
-
-    m_RadRightL.Init( "Rad_RightL", "SSFourVertPoly", this, 0.0, 0.0, 1.0 ); //........... Radius parameter on right left edge
-    m_RadRightL.SetDescript( "Radius parameter on right left edge" );
-
-    m_RadRightR.Init( "Rad_RightR", "SSFourVertPoly", this, 0.0, 0.0, 1.0 ); //........... Radius parameter on right right edge
-    m_RadRightR.SetDescript( "Radius parameter on right right edge" );
-
-    m_RadBottomL.Init( "Rad_BottomL", "SSFourVertPoly", this, 0.0, 0.0, 1.0 ); //......... Radius parameter on bottom left edge
-    m_RadBottomL.SetDescript( "Radius parameter on bottom left edge" );
-
-    m_RadBottomR.Init( "Rad_BottomR", "SSFourVertPoly", this, 0.0, 0.0, 1.0 ); //......... Radius parameter on bottom right edge
-    m_RadBottomR.SetDescript( "Radius parameter on bottom right edge" );
-
-    m_RadLeftL.Init( "Rad_LeftL", "SSFourVertPoly", this, 0.0, 0.0, 1.0 ); //............. Radius parameter on left left edge
-    m_RadLeftL.SetDescript( "Radius parameter on left left edge" );
-
->>>>>>> 70ccd206
     m_RadLeftR.Init( "Rad_LeftR", "SSFourVertPoly", this, 0.0, 0.0, 1.0 ); //............. Radius parameter on left right edge
     m_RadLeftR.SetDescript( "Radius parameter on left right edge" );
 
@@ -1018,21 +996,12 @@
     crv.Append( crv06 );
     crv.Append( crv07 );
     crv.Append( crv08 );
-<<<<<<< HEAD
 
 //--Tessellate curve------------------------------------------------------------
     int Num_TSS = m_TessPtsNum()/8; //......................................... Number of tessellated points
     vector< double > ucache ( 8 * Num_TSS ); //................................ List for u parameters on only one edge
 
 
-=======
-
-//--Tessellate curve------------------------------------------------------------
-    int Num_TSS = m_TessPtsNum()/8; //......................................... Number of tessellated points
-    vector< double > ucache ( 8 * Num_TSS ); //................................ List for u parameters on only one edge
-
-
->>>>>>> 70ccd206
     for (int i=0; i < Num_TSS; i++)
     {
         ucache[i             ] = float(i)/(Num_TSS-1)      ;
