//
// This file is released under the terms of the NASA Open Source Agreement (NOSA)
// version 1.3 as detailed in the LICENSE file which accompanies this software.
//
//
//////////////////////////////////////////////////////////////////////

#include "Vehicle.h"
#include "PodGeom.h"
#include "FuselageGeom.h"
#include "WingGeom.h"
#include "BlankGeom.h"
#include "BORGeom.h"
#include "MeshGeom.h"
#include "ConformalGeom.h"
#include "CustomGeom.h"
#include "EllipsoidGeom.h"
#include "PtCloudGeom.h"
#include "PropGeom.h"
#include "HingeGeom.h"
#include "ScriptMgr.h"
#include "StlHelper.h"
#include "ParmMgr.h"
#include "LinkMgr.h"
#include "MeasureMgr.h"
#include "AdvLinkMgr.h"
#include "AnalysisMgr.h"
#include "ParasiteDragMgr.h"
#include "Quat.h"
#include "StringUtil.h"
#include "SubSurfaceMgr.h"
#include "StructureMgr.h"
#include "DesignVarMgr.h"
#include "DXFUtil.h"
#include "SVGUtil.h"
#include "FitModelMgr.h"
#include "FileUtil.h"
#include "VarPresetMgr.h"
#include "VSPAEROMgr.h"
#include "WireGeom.h"
#include "main.h"

#include "ProjectionMgr.h"
#include "DXFUtil.h"
#include "DegenGeom.h"

using namespace vsp;

//==== Constructor ====//
Vehicle::Vehicle()
{
    m_STEPLenUnit.Init( "LenUnit", "STEPSettings", this, vsp::LEN_FT, vsp::LEN_MM, vsp::LEN_YD );
    m_STEPTol.Init( "Tolerance", "STEPSettings", this, 1e-6, 1e-12, 1e12 );
    m_STEPSplitSurfs.Init( "SplitSurfs", "STEPSettings", this, true, 0, 1 );
    m_STEPSplitSubSurfs.Init( "SplitSubSurfs", "STEPSettings", this, false, 0, 1 );
    m_STEPMergePoints.Init( "MergePoints", "STEPSettings", this, true, 0, 1 );
    m_STEPToCubic.Init( "ToCubic", "STEPSettings", this, false, 0, 1 );
    m_STEPToCubicTol.Init( "ToCubicTol", "STEPSettings", this, 1e-6, 1e-12, 1e12 );
    m_STEPTrimTE.Init( "TrimTE", "STEPSettings", this, false, 0, 1 );
    m_STEPExportPropMainSurf.Init( "ExportPropMainSurf", "STEPSettings", this, false, 0, 1 );

    m_STEPStructureTol.Init( "StructureTolerance", "STEPSettings", this, 1e-6, 1e-12, 1e12 );
    m_STEPStructureSplitSurfs.Init( "StructureSplitSurfs", "STEPSettings", this, true, 0, 1 );
    m_STEPStructureMergePoints.Init( "StructureMergePoints", "STEPSettings", this, true, 0, 1 );
    m_STEPStructureToCubic.Init( "StructureToCubic", "STEPSettings", this, false, 0, 1 );
    m_STEPStructureToCubicTol.Init( "StructureToCubicTol", "STEPSettings", this, 1e-6, 1e-12, 1e12 );

    m_IGESLenUnit.Init( "LenUnit", "IGESSettings", this, vsp::LEN_FT, vsp::LEN_MM, vsp::LEN_FT );
    m_IGESSplitSurfs.Init( "SplitSurfs", "IGESSettings", this, true, 0, 1 );
    m_IGESSplitSubSurfs.Init( "SplitSubSurfs", "IGESSettings", this, false, 0, 1 );
    m_IGESToCubic.Init( "ToCubic", "IGESSettings", this, false, 0, 1 );
    m_IGESToCubicTol.Init( "ToCubicTol", "IGESSettings", this, 1e-6, 1e-12, 1e12 );
    m_IGESTrimTE.Init( "TrimTE", "IGESSettings", this, false, 0, 1 );
    m_IGESExportPropMainSurf.Init( "ExportPropMainSurf", "IGESSettings", this, false, 0, 1 );

    m_IGESLabelID.Init( "LabelID", "IGESSettings", this, true, 0, 1 );
    m_IGESLabelName.Init( "LabelName", "IGESSettings", this, true, 0, 1 );
    m_IGESLabelSurfNo.Init( "LabelSurfNo", "IGESSettings", this, true, 0, 1 );
    m_IGESLabelSplitNo.Init( "LabelSplitNo", "IGESSettings", this, true, 0, 1 );
    m_IGESLabelDelim.Init( "LabelDelim", "IGESSettings", this, vsp::DELIM_COMMA, vsp::DELIM_COMMA, vsp::DELIM_NUM_TYPES - 1 );

    m_IGESStructureExportIndex.Init( "StructureToCubicTol", "IGESSettings", this, 0, 0, 1000 );
    m_IGESStructureSplitSurfs.Init( "StructureSplitSurfs", "IGESSettings", this, true, 0, 1 );
    m_IGESStructureToCubic.Init( "StructureToCubic", "IGESSettings", this, false, 0, 1 );
    m_IGESStructureToCubicTol.Init( "StructureToCubicTol", "IGESSettings", this, 1e-6, 1e-12, 1e12 );

    m_IGESStructureLabelID.Init( "StructureLabelID", "IGESSettings", this, true, 0, 1 );
    m_IGESStructureLabelName.Init( "StructureLabelName", "IGESSettings", this, true, 0, 1 );
    m_IGESStructureLabelSurfNo.Init( "StructureLabelSurfNo", "IGESSettings", this, true, 0, 1 );
    m_IGESStructureLabelSplitNo.Init( "StructureLabelSplitNo", "IGESSettings", this, true, 0, 1 );
    m_IGESStructureLabelDelim.Init( "StructureLabelDelim", "IGESSettings", this, vsp::DELIM_COMMA, vsp::DELIM_COMMA, vsp::DELIM_NUM_TYPES - 1 );

    m_DXFLenUnit.Init( "LenUnit", "DXFSettings", this, vsp::LEN_FT, vsp::LEN_MM, vsp::LEN_UNITLESS );
    m_DXFLenUnit.SetDescript( "Sets DXF Header Units; Numeric Values Unchanged" );
    m_DXFProjectionFlag.Init( "DXFProjectionFlag", "DXFSettings", this , false, 0, 1 );
    m_DXFProjectionFlag.SetDescript( "Flag To Export Geom and Vehicle Projection Lines" );
    m_DXFTessFactor.Init( "DXFTessFactor", "DXFSettings", this, 2, 0, 100 );
    m_DXFTessFactor.SetDescript( "DXF Tesselation Multiplier. Caution: May Slow Export" );
    m_DXFAllXSecFlag.Init( "DXFAllXSecFlag", "DXFSettings", this, false, 0, 1 );
    m_DXFAllXSecFlag.SetDescript( "Flag To Export XSec Feature Lines" );
    m_DXFColorFlag.Init( "DXFColorFlag", "DXFSettings", this, false, 0, 1 );
    m_DXFColorFlag.SetDescript( "Flag To Make Each Layer A Different Color" );
    m_DXF2D3DFlag.Init( "DimFlag", "DXFSettings", this , vsp::SET_3D, vsp::SET_3D, vsp::SET_2D );
    m_DXF2DView.Init( "ViewType", "DXFSettings", this, vsp::VIEW_1, vsp::VIEW_1, vsp::VIEW_4 );
    m_DXF2DView.SetDescript( "Sets Number Of 2D Views" );
    m_DXF4View1.Init( "TopLeftView", "DXFSettings", this, vsp::VIEW_TOP, vsp::VIEW_LEFT, vsp::VIEW_NONE );
    m_DXF4View2.Init( "TopRightView", "DXFSettings", this, vsp::VIEW_TOP, vsp::VIEW_LEFT, vsp::VIEW_NONE );
    m_DXF4View3.Init( "BottomLeftView", "DXFSettings", this, vsp::VIEW_TOP, vsp::VIEW_LEFT, vsp::VIEW_NONE );
    m_DXF4View4.Init( "BottomRightView", "DXFSettings", this, vsp::VIEW_TOP, vsp::VIEW_LEFT, vsp::VIEW_NONE );
    m_DXF4View1_rot.Init( "TopLeftRotation", "DXFSettings", this, vsp::ROT_90, vsp::ROT_0, vsp::ROT_270 );
    m_DXF4View2_rot.Init( "TopRightRotation", "DXFSettings", this, vsp::ROT_0, vsp::ROT_0, vsp::ROT_270 );
    m_DXF4View3_rot.Init( "BottomLeftRotation", "DXFSettings", this, vsp::ROT_0, vsp::ROT_0, vsp::ROT_270 );
    m_DXF4View4_rot.Init( "BottomRightRotation", "DXFSettings", this, vsp::ROT_0, vsp::ROT_0, vsp::ROT_270 );

    m_SVGLenUnit.Init( "LenUnit", "SVGSettings", this, vsp::LEN_FT, vsp::LEN_MM, vsp::LEN_UNITLESS );
    m_SVGLenUnit.SetDescript( "Sets Scale Bar Units; Numeric Values Unchanged" );
    m_SVGSet.Init( "SVGSet", "SVGSettings", this, 0, 0, 12 );
    m_Scale.Init( "Scale", "SVGSettings", this, 0, 0, 1e12 );
    m_Scale.SetDescript( "Sets Scale Bar Size" );
    m_SVGProjectionFlag.Init( "SVGProjectionFlag", "SVGSettings", this , false, 0, 1 );
    m_SVGProjectionFlag.SetDescript( "Flag To Export Geom and Vehicle Projection Lines" );
    m_SVGTessFactor.Init( "SVGTessFactor", "SVGSettings", this, 2, 0, 100 );
    m_SVGTessFactor.SetDescript( "SVG Tesselation Multiplier. Caution: May Slow Export" );
    m_SVGAllXSecFlag.Init( "SVGAllXSecFlag", "SVGSettings", this, false, 0, 1 );
    m_SVGAllXSecFlag.SetDescript( "Flag To Export XSec Feature Lines" );
    m_SVGView.Init( "ViewType", "SVGSettings", this, vsp::VIEW_1, vsp::VIEW_1, vsp::VIEW_4 );
    m_SVGView.SetDescript( "Sets Number Of 2D Views" );
    m_SVGView1.Init( "TopLeftView", "SVGSettings", this, vsp::VIEW_TOP, vsp::VIEW_LEFT, vsp::VIEW_NONE );
    m_SVGView2.Init( "TopRightView", "SVGSettings", this, vsp::VIEW_TOP, vsp::VIEW_LEFT, vsp::VIEW_NONE );
    m_SVGView3.Init( "BottomLeftView", "SVGSettings", this, vsp::VIEW_TOP, vsp::VIEW_LEFT, vsp::VIEW_NONE );
    m_SVGView4.Init( "BottomRightView", "SVGSettings", this, vsp::VIEW_TOP, vsp::VIEW_LEFT, vsp::VIEW_NONE );
    m_SVGView1_rot.Init( "TopLeftRotation", "SVGSettings", this, vsp::ROT_90, vsp::ROT_0, vsp::ROT_270 );
    m_SVGView2_rot.Init( "TopRightRotation", "SVGSettings", this, vsp::ROT_0, vsp::ROT_0, vsp::ROT_270 );
    m_SVGView3_rot.Init( "BottomLeftRotation", "SVGSettings", this, vsp::ROT_0, vsp::ROT_0, vsp::ROT_270 );
    m_SVGView4_rot.Init( "BottomRightRotation", "SVGSettings", this, vsp::ROT_0, vsp::ROT_0, vsp::ROT_270 );

    m_AFExportType.Init( "AFExportType", "AirfoilExport", this, vsp::BEZIER_AF_EXPORT, vsp::SELIG_AF_EXPORT, vsp::BEZIER_AF_EXPORT );
    m_AFExportType.SetDescript( "Airfoil Representation Written to File" );
    m_AFWTessFactor.Init( "AFWTessFactor", "AirfoilExport", this, 1.0, 0.01, 100 );
    m_AFWTessFactor.SetDescript( "Airfoil W Tesselation Factor" );
    m_AFAppendGeomIDFlag.Init( "AFAppendGeomIDFlag", "AirfoilExport", this, true, false, true );
    m_AFAppendGeomIDFlag.SetDescript( "Airfoil W Tesselation Factor" );

    m_STLMultiSolid.Init( "MultiSolid", "STLSettings", this, false, 0, 1 );
    m_STLExportPropMainSurf.Init( "ExportPropMainSurf", "STLSettings", this, false, 0, 1 );

    m_UpdatingBBox = false;
    m_BbXLen.Init( "X_Len", "BBox", this, 0, 0, 1e12 );
    m_BbXLen.SetDescript( "X length of vehicle bounding box" );
    m_BbYLen.Init( "Y_Len", "BBox", this, 0, 0, 1e12 );
    m_BbYLen.SetDescript( "Y length of vehicle bounding box" );
    m_BbZLen.Init( "Z_Len", "BBox", this, 0, 0, 1e12 );
    m_BbZLen.SetDescript( "Z length of vehicle bounding box" );
    m_BbXMin.Init( "X_Min", "BBox", this, 0, -1e12, 1e12 );
    m_BbXMin.SetDescript( "Minimum X coordinate of vehicle bounding box" );
    m_BbYMin.Init( "Y_Min", "BBox", this, 0, -1e12, 1e12 );
    m_BbYMin.SetDescript( "Minimum Y coordinate of vehicle bounding box" );
    m_BbZMin.Init( "Z_Min", "BBox", this, 0, -1e12, 1e12 );
    m_BbZMin.SetDescript( "Minimum Z coordinate of vehicle bounding box" );

    m_exportCompGeomCsvFile.Init( "CompGeom_CSV_Export", "ExportFlag", this, true, 0, 1 );
    m_exportDragBuildTsvFile.Init( "DragBuild_TSV_Export", "ExportFlag", this, true, 0, 1 );
    m_exportDegenGeomCsvFile.Init( "DegenGeom_CSV_Export", "ExportFlag", this, true, 0, 1 );
    m_exportDegenGeomMFile.Init( "DegenGeom_M_Export", "ExportFlag", this, true, 0, 1 );

    m_AxisLength.Init( "AxisLength", "Axis", this, 1.0, 1e-12, 1e12 );
    m_AxisLength.SetDescript( "Length of axis icon displayed on screen" );

    m_TextSize.Init( "TextSize", "Text", this, 2.0, 0.0, 100.0 );
    m_TextSize.SetDescript( "Size of text labels displayed on screen" );

    m_MeasureLenUnit.Init( "LenUnit", "Measure", this, vsp::LEN_UNITLESS, vsp::LEN_MM, vsp::LEN_UNITLESS );

    m_StructUnit.Init( "StructUnit", "FeaStructure", this, vsp::BFT_UNIT, vsp::SI_UNIT, vsp::BIN_UNIT );
    m_StructUnit.SetDescript( "Unit System for FEA Structures" );

    // Initialize the group transformations object
    m_GroupTransformations.Init( this );

    SetupPaths();
    m_VehProjectVec3d.resize( 3 );
    m_ColorCount = 0;
}

//==== Destructor ====//
Vehicle::~Vehicle()
{
    LinkMgr.UnRegisterContainer( this->GetID() );

    for ( int i = 0 ; i < ( int )m_GeomStoreVec.size() ; i++ )
    {
        delete m_GeomStoreVec[i];
    }
}

//=== Init ====//
void Vehicle::Init()
{
    //==== Init Custom Geom and Script Mgr ====//
    CustomGeomMgr.Init();
    ScriptMgr.Init();
    AdvLinkMgr.Init();
    CustomGeomMgr.ReadCustomScripts( this );

    m_Name = "Vehicle";

    SetVSP3FileName( "Unnamed.vsp3" );
    m_FileOpenVersion = -1;

    //==== Load Default Set Names =====//
    m_SetNameVec.push_back( "All" );        // SET_ALL
    m_SetNameVec.push_back( "Shown" );      // SET_SHOWN
    m_SetNameVec.push_back( "Not_Shown" );  // SET_NOT_SHOWN
    for ( int i = 0 ; i < 10 ; i++ )
    {
        char str[256];
        sprintf( str, "Set_%d", i );
        m_SetNameVec.push_back( str );
    }

    //==== Load Geom Types =====//
    m_GeomTypeVec.push_back( GeomType( POD_GEOM_TYPE, "POD", true ) );
    m_GeomTypeVec.push_back( GeomType( FUSELAGE_GEOM_TYPE, "FUSELAGE", true ) );
    m_GeomTypeVec.push_back( GeomType( MS_WING_GEOM_TYPE, "WING", true ) );
    m_GeomTypeVec.push_back( GeomType( STACK_GEOM_TYPE, "STACK", true ) );
    m_GeomTypeVec.push_back( GeomType( BLANK_GEOM_TYPE, "BLANK", true ) );
    m_GeomTypeVec.push_back( GeomType( ELLIPSOID_GEOM_TYPE, "ELLIPSOID", true ) );
    m_GeomTypeVec.push_back( GeomType( BOR_GEOM_TYPE, "BODYOFREVOLUTION", true ) );
    m_GeomTypeVec.push_back( GeomType( PROP_GEOM_TYPE, "PROP", true ) );
    m_GeomTypeVec.push_back( GeomType( HINGE_GEOM_TYPE, "HINGE", true ) );
    m_GeomTypeVec.push_back( GeomType( CONFORMAL_GEOM_TYPE, "CONFORMAL", true ) );

    //==== Get Custom Geom Types =====//
    vector< GeomType > custom_types = CustomGeomMgr.GetCustomTypes();
    for ( int i = 0 ; i < ( int ) custom_types.size() ; i++ )
    {
        m_GeomTypeVec.push_back( custom_types[i] );
    }

    LinkMgr.RegisterContainer( this->GetID() );
    LinkMgr.RegisterContainer( m_CfdSettings.GetID() );
    LinkMgr.RegisterContainer( m_ISectSettings.GetID() );
    LinkMgr.RegisterContainer( m_CfdGridDensity.GetID() );
    LinkMgr.RegisterContainer( VSPAEROMgr.GetID() );
    LinkMgr.RegisterContainer( WaveDragMgr.GetID() );
    LinkMgr.RegisterContainer( ParasiteDragMgr.GetID() );

    m_IxxIyyIzz = vec3d( 0, 0, 0 );
    m_IxyIxzIyz = vec3d( 0, 0, 0 );
    m_CG = vec3d( 0, 0, 0 );
    m_NumMassSlices = 20;
    m_TotalMass = 0;

    m_STEPLenUnit.Set( vsp::LEN_FT );
    m_STEPTol.Set( 1e-6 );
    m_STEPSplitSurfs.Set( true );
    m_STEPSplitSubSurfs.Set( false );
    m_STEPMergePoints.Set( true );
    m_STEPToCubic.Set( false );
    m_STEPToCubicTol.Set( 1e-6 );
    m_STEPTrimTE.Set( false );

    m_IGESLenUnit.Set( vsp::LEN_FT );
    m_IGESSplitSurfs.Set( true );
    m_IGESSplitSubSurfs.Set( false );
    m_IGESToCubic.Set( false );
    m_IGESToCubicTol.Set( 1e-6 );
    m_IGESTrimTE.Set( false );

    //=== DXF Initial Conditions ===//
    m_DXFLenUnit.Set( vsp::LEN_FT );
    m_DXF2DView.Set( vsp::VIEW_4 );
    m_DXF2D3DFlag.Set( vsp::SET_3D );
    m_DXF4View1.Set( vsp::VIEW_TOP );
    m_DXF4View2.Set( vsp::VIEW_NONE );
    m_DXF4View3.Set( vsp::VIEW_FRONT );
    m_DXF4View4.Set( vsp::VIEW_LEFT );
    m_DXF4View1_rot.Set( vsp::ROT_90 );
    m_DXF4View2_rot.Set( vsp::ROT_0 );
    m_DXF4View3_rot.Set( vsp::ROT_0 );
    m_DXF4View4_rot.Set( vsp::ROT_0 );

    //=== SVG Initial Conditions ===//
    m_SVGLenUnit.Set( vsp::LEN_FT );
    m_SVGView.Set( vsp::VIEW_4 );
    m_SVGView1.Set( vsp::VIEW_TOP );
    m_SVGView2.Set( vsp::VIEW_NONE );
    m_SVGView3.Set( vsp::VIEW_FRONT );
    m_SVGView4.Set( vsp::VIEW_LEFT );
    m_SVGView1_rot.Set( vsp::ROT_90 );
    m_SVGView2_rot.Set( vsp::ROT_0 );
    m_SVGView3_rot.Set( vsp::ROT_0 );
    m_SVGView4_rot.Set( vsp::ROT_0 );

    m_STLMultiSolid.Set( false );
    m_STLExportPropMainSurf.Set( false );

    m_BEMPropID = string();

    m_AFExportType.Set( vsp::BEZIER_AF_EXPORT );
    m_AFWTessFactor.Set( 1.0 );
    m_AFAppendGeomIDFlag.Set( true );
    m_AFFileDir = string();

    m_UpdatingBBox = false;
    m_BbXLen.Set( 0 );
    m_BbYLen.Set( 0 );
    m_BbZLen.Set( 0 );
    m_BbXMin.Set( 0 );
    m_BbYMin.Set( 0 );
    m_BbZMin.Set( 0 );

    m_exportCompGeomCsvFile.Set( true );
    m_exportDragBuildTsvFile.Set( true );
    m_exportDegenGeomCsvFile.Set( true );
    m_exportDegenGeomMFile.Set( true );

    AnalysisMgr.Init();
}

void Vehicle::RunTestScripts()
{
    ScriptMgr.RunTestScripts();
}

//=== Wype ===//
void Vehicle::Wype()
{
    // Re-initialize everything to default.  Care must be taken with dynamic memory
    // or cases where outside pointers access items being freed.  Otherwise, just
    // clobber it with a default assignment, let the compiler take care of cleaning
    // up the variables on the stack.

    // Remove references to this set up in Init()
    LinkMgr.UnRegisterContainer( this->GetID() );

    // Public member variables
    m_IxxIyyIzz = vec3d();
    m_IxyIxzIyz = vec3d();
    m_CG = vec3d();
    m_NumMassSlices = int();
    m_TotalMass = double();


    // Private member variables
    m_Name = string();

    m_VSP3FileName = string();

    m_AFFileDir = string();

    m_BEMPropID = string();

    for ( int i = 0 ; i < ( int )m_GeomStoreVec.size() ; i++ )
    {
        delete m_GeomStoreVec[i];
    }

    m_GeomStoreVec.clear();

    m_ActiveGeom.clear();
    m_TopGeom.clear();
    m_ClipBoard.clear();
    m_SetNameVec.clear();

//jrg should we clear types????
    m_GeomTypeVec.clear();

    m_BBox = BndBox();

    m_ExportFileNames.clear();

    // Clear out various managers...
    LinkMgr.Renew();
    AdvLinkMgr.Renew();
    DesignVarMgr.Renew();
    FitModelMgr.Renew();
    AnalysisMgr.Renew();
    VarPresetMgr.Renew();
    ParasiteDragMgr.Renew();
    VSPAEROMgr.Renew();
    MeasureMgr.Renew();
    StructureMgr.Renew();
}

void Vehicle::SetVSP3FileName( const string & f_name )
{
    m_VSP3FileName = f_name;

    m_CfdSettings.ResetExportFileNames( m_VSP3FileName );
    m_ISectSettings.ResetExportFileNames( m_VSP3FileName );
    resetExportFileNames();
}

void Vehicle::SetupPaths()
{
    m_ExePath = PathToExe();
    m_HomePath = PathToHome();

#ifdef WIN32
    m_VSPAEROCmd = string( "vspaero.exe" );
    m_VIEWERCmd = string( "vspviewer.exe" );
    m_SLICERCmd = string( "vspslicer.exe" );
#else
    m_VSPAEROCmd = string( "vspaero" );
    m_VIEWERCmd = string( "vspviewer" );
    m_SLICERCmd = string( "vspslicer" );
#endif

    if( !CheckForFile( m_ExePath, m_VSPAEROCmd ) )
    {
        printf("VSPAERO solver not found.\n");
    }
    if( !CheckForFile( m_ExePath, m_VIEWERCmd ) )
    {
        printf("VSPAERO viewer not found.\n");
    }
    if ( !CheckForFile( m_ExePath, m_SLICERCmd ) )
    {
        printf( "VSPAERO slicer not found.\n" );
    }

    m_CustomScriptDirs.push_back( string( "./CustomScripts/" ) );
    m_CustomScriptDirs.push_back( m_HomePath + string( "/CustomScripts/" ) );
    m_CustomScriptDirs.push_back( m_ExePath + string( "/CustomScripts/" ) );
}

//=== NewFile ===//
// Reset VSP state to nearly that of startup.  Leave clipboard contents intact.
void Vehicle::Renew()
{
    Wype();
    Init();
}

//==== Parm Changed ====//
void Vehicle::ParmChanged( Parm* parm_ptr, int type )
{
    if ( m_UpdatingBBox )
    {
        return;
    }

    m_UpdatingBBox = true;
    UpdateBBox();
    m_UpdatingBBox = false;

    if ( parm_ptr == &m_AxisLength )
    {
        ForceUpdate();
    }

    UpdateGui();
}

//==== Update All Screens ====//
void Vehicle::UpdateGui()
{
    MessageMgr::getInstance().Send( "ScreenMgr", "UpdateAllScreens" );
}

//==== Undo Last Parameter Change ====//
void Vehicle::UnDo()
{
    ParmMgr.UnDo();
}

//===== Update All Geometry ====//
void Vehicle::Update( bool fullupdate )
{
    for ( int i = 0 ; i < ( int )m_TopGeom.size() ; i++ )
    {
        Geom* g_ptr = FindGeom( m_TopGeom[i] );
        if ( g_ptr )
        {
            g_ptr->Update( fullupdate );
        }
    }

    MeasureMgr.Update();
}

void Vehicle::UpdateGeom( const string &geom_id )
{
    Geom* g_ptr = FindGeom( geom_id );
    if ( g_ptr )
    {
        g_ptr->Update( );
    }
}

void Vehicle::ForceUpdate()
{
    for ( int i = 0 ; i < ( int )m_GeomStoreVec.size() ; i++ )
    {
        Geom* g_ptr = m_GeomStoreVec[i];
        if ( g_ptr )
        {
            g_ptr->SetLateUpdateFlag( true );
        }
    }
    Update();
}

//===== Run Script ====//
void Vehicle::RunScript( const string & file_name, const string & function_name )
{
    ScriptMgr.ReadExecuteScriptFile( file_name, function_name );
}


//==== Find Geom Based on GeomID ====//
Geom* Vehicle::FindGeom( const string & geom_id )
{
    if ( geom_id == string( "NONE" ) )
    {
        return NULL;
    }
    for ( int i = 0 ; i < ( int )m_GeomStoreVec.size() ; i++ )
    {
        if ( m_GeomStoreVec[i]->IsMatch( geom_id ) )
        {
            return m_GeomStoreVec[i];
        }
    }
    return NULL;
}

//==== Find Vector of Geom Ptrs Based on GeomID ====//
vector< Geom* > Vehicle::FindGeomVec( const vector< string > & geom_id_vec )
{
    vector< Geom* > geom_vec;
    for ( int i = 0 ; i < ( int )geom_id_vec.size() ; i++ )
    {
        Geom* gptr = FindGeom( geom_id_vec[i] );
        if ( gptr != NULL )
        {
            geom_vec.push_back( gptr );
        }
    }
    return geom_vec;
}


//=== Create Geom of Type, Add To Storage and Return ID ====//
string Vehicle::CreateGeom( const GeomType & type )
{
    Geom* new_geom = NULL;

    if ( type.m_Type == CUSTOM_GEOM_TYPE )     // Match Custom on number
    {
        new_geom = new CustomGeom( this );
    }
    else if ( type.m_Name == "Pod" || type.m_Name == "POD" )   // Match all others on name
    {
        new_geom = new PodGeom( this );
    }
    else if ( type.m_Name == "Fuselage" || type.m_Name == "FUSELAGE" )
    {
        new_geom = new FuselageGeom( this );
    }
    else if ( type.m_Name == "Wing" || type.m_Name == "WING" )
    {
        new_geom = new WingGeom( this );
    }
    else if ( type.m_Name == "Blank" || type.m_Name == "BLANK" )
    {
        new_geom = new BlankGeom( this );
    }
    else if ( type.m_Name == "Mesh" || type.m_Name == "MESH" )
    {
        new_geom = new MeshGeom( this );
    }
    else if ( type.m_Name == "Stack" || type.m_Name == "STACK" )
    {
        new_geom = new StackGeom( this );
    }
    else if ( type.m_Name == "PtCloud" || type.m_Name == "PTS" )
    {
        new_geom = new PtCloudGeom( this );
    }
    else if ( type.m_Name == "Propeller" || type.m_Name == "PROP" )
    {
        new_geom = new PropGeom( this );
    }
    else if ( type.m_Name == "Hinge" || type.m_Name == "HINGE" )
    {
        new_geom = new HingeGeom( this );
    }
    else if ( type.m_Name == "Conformal" || type.m_Name == "CONFORMAL" )
    {
        new_geom = new ConformalGeom( this );
    }
    else if ( type.m_Name == "Ellipsoid" || type.m_Name == "ELLIPSOID" )
    {
        new_geom = new EllipsoidGeom( this );
    }
    else if ( type.m_Name == "BodyOfRevolution" || type.m_Name == "BODYOFREVOLUTION" )
    {
        new_geom = new BORGeom( this );
    }
    else if ( type.m_Name == "WireFrame" || type.m_Name == "WIREFRAME" )
    {
        new_geom = new WireGeom( this );
    }

    if ( !new_geom )
    {
        printf( "Error: Could not create Geom of type: %s\n", type.m_Name.c_str() );
        return "NONE";
    }

    m_GeomStoreVec.push_back( new_geom );

    Geom* type_geom_ptr = FindGeom( type.m_GeomID );
    if ( type_geom_ptr )
    {
        string id = new_geom->GetID();
        new_geom->CopyFrom( type_geom_ptr );
        new_geom->SetName( type.m_Name );
    }

    return new_geom->GetID();
}

//=== Create Geom and Set Up Parent/Child ====//
string Vehicle::AddGeom( const GeomType & type )
{
    string add_id = CreateGeom( type );
    Geom* add_geom = FindGeom( add_id );

    string geom_id =  AddGeom( add_geom );

    if ( add_geom )
    {
        if ( type.m_Type == CUSTOM_GEOM_TYPE )
        {
            add_geom->SetType( type );
            CustomGeomMgr.InitGeom( geom_id, type.m_ModuleName, type.m_DisplayName );
        }
        //==== Update Conformal After Attachment to Parent ====//
        else if ( type.m_Type == CONFORMAL_GEOM_TYPE )
        {
            string parID = add_geom->GetParentID();
            Geom* par = FindGeom( parID );

            if ( par )
            {
                if ( par->GetType().m_Type == BLANK_GEOM_TYPE ||
                     par->GetType().m_Type == MESH_GEOM_TYPE ||
                     par->GetType().m_Type == PT_CLOUD_GEOM_TYPE ||
                     par->GetType().m_Type == HINGE_GEOM_TYPE ||
                     par->GetType().m_Type == CONFORMAL_GEOM_TYPE ||
                     par->GetType().m_Type == WIRE_FRAME_GEOM_TYPE )
                {
                    MessageData errMsgData;
                    errMsgData.m_String = "Error";
                    errMsgData.m_IntVec.push_back( vsp::VSP_CONFORMAL_PARENT_UNSUPPORTED );
                    errMsgData.m_StringVec.push_back( string( "Error:  Conformal component not supported for this parent type." ) );

                    MessageMgr::getInstance().SendAll( errMsgData );
                }
            }
            else
            {
                MessageData errMsgData;
                errMsgData.m_String = "Error";
                errMsgData.m_IntVec.push_back( vsp::VSP_CONFORMAL_PARENT_UNSUPPORTED );
                errMsgData.m_StringVec.push_back( string( "Error:  Conformal component not supported for this parent type." ) );

                MessageMgr::getInstance().SendAll( errMsgData );
            }

        }

        add_geom->Update();
    }
    return geom_id;
}


//=== Create Geom and Set Up Parent/Child ====//
string Vehicle::AddGeom( Geom* add_geom )
{
    if ( !add_geom )
    {
        return string( "NONE" );
    }

    string add_id = add_geom->GetID();

    //==== Set Parent/Child ====//
    vector< string > active_vec = GetActiveGeomVec();
    if ( active_vec.size()  )
    {
        string parent_id = active_vec.back();           // Parent
        Geom* parent_geom = FindGeom( parent_id );
        if ( parent_geom )
        {
            add_geom->SetParentID( parent_geom->GetID() );      // Set Parent ID
            parent_geom->AddChildID( add_id );                  // Add Child ID
        }
    }
    else
    {
        m_TopGeom.push_back( add_id );
    }

    UpdateBBox();
    return add_id;
}

string Vehicle::AddMeshGeom( int set )
{
    ClearActiveGeom();

    vector<string> geom_vec = GetGeomVec(); // Get geom vec before mesh is added

    GeomType type = GeomType( MESH_GEOM_TYPE, "MESH", true );
    string id = AddGeom( type );
    Geom* geom_ptr = FindGeom( id );
    if ( !geom_ptr )
    {
        return string( "NONE" );
    }

    MeshGeom* mesh_geom = ( MeshGeom* )( geom_ptr );

    if ( set > 2 )
    {
        mesh_geom->SetSetFlag( set, true );
    }
    else
    {
        mesh_geom->SetSetFlag( 1, true );    // Ensure Shown Flag is Set
    }

    // Create TMeshVec
    for ( int i = 0 ; i < ( int )geom_vec.size() ; i++ )
    {
        Geom* g_ptr = FindGeom( geom_vec[i] );
        if ( g_ptr )
        {
            if ( g_ptr->GetSetFlag( set ) )
            {
                vector< TMesh* > tMeshVec = g_ptr->CreateTMeshVec();
                for ( int j = 0 ; j < ( int )tMeshVec.size() ; j++ )
                {
                    mesh_geom->m_TMeshVec.push_back( tMeshVec[j] );
                }
            }
        }
    }

    SetActiveGeom( id );
    return id;
}

//==== Traverse Top Geoms And Get All Geoms - Check Display Flag if True ====//
vector< string > Vehicle::GetGeomVec( bool check_display_flag )
{
    vector< string > geom_vec;
    for ( int i = 0 ; i < ( int )m_TopGeom.size() ; i++ )
    {
        Geom* g_ptr = FindGeom( m_TopGeom[i] );
        if ( g_ptr )
        {
            g_ptr->LoadIDAndChildren( geom_vec, check_display_flag );
        }
    }
    return geom_vec;
}

//==== Add ID to Active Geom Vec ====//
void Vehicle::AddActiveGeom( const string & id )
{
    if ( FindGeom( id ) )
    {
        m_ActiveGeom.push_back( id );
    }
}

//==== Add ID to Cleard Active Geom Vec ====//
void Vehicle::SetActiveGeom( const string & id )
{
    if ( FindGeom( id ) )
    {
        m_ActiveGeom.clear();
        m_ActiveGeom.push_back( id );
    }
}

//==== Is This Geom Active? ====//
bool Vehicle::IsGeomActive( const string & geom_id )
{
    return vector_contains_val( m_ActiveGeom, geom_id );
}

void Vehicle::DeleteGeomVec( const vector< string > & del_vec )
{
    RemoveGeomVecFromHierarchy( del_vec );

    for ( int c = 0 ; c < ( int )del_vec.size() ; c++ )
    {
        string id = del_vec[c];
        DeleteGeom( id );
    }
}

void Vehicle::CutGeomVec( const vector< string > & cut_vec )
{
    RemoveGeomVecFromHierarchy( cut_vec );

    //=== All Geoms To Be Cut ====//
    for ( int c = 0 ; c < ( int )cut_vec.size() ; c++ )
    {
        string id = cut_vec[c];
        Geom* gPtr = FindGeom( id );
        if ( gPtr )
        {
            m_ClipBoard.push_back( id );
        }
    }

    //==== Make Sure Destructor is Called On Cut Geoms ===//
    vector< string > stored = CopyGeomVec( m_ClipBoard );
    DeleteClipBoard();
    m_ClipBoard = stored;
}

void Vehicle::RemoveGeomVecFromHierarchy( const vector< string > & cut_vec )
{
    //=== Build Ancestor ID vector before changing hierarchy ===//
    vector< string > ancest_vec;
    ancest_vec.resize( cut_vec.size() );

    //=== All Geoms To Be Cut ====//
    for ( int c = 0 ; c < ( int )cut_vec.size() ; c++ )
    {
        string id = cut_vec[c];
        Geom* gPtr = FindGeom( id );
        if ( gPtr )
        {
            //==== Check For Parent ====//
            Geom* ancestPtr = FindGeom( gPtr->GetParentID() );
            string ancestID;

            if ( ancestPtr )
            {
                ancestID = ancestPtr->GetID();
            }
            while ( ancestPtr && vector_contains_val( cut_vec, ancestID ) ) // Loop until ancestor out of cut list.
            {
                ancestID = ancestPtr->GetParentID();
                ancestPtr = FindGeom( ancestID );
            }
            ancest_vec[c] = ancestID;
        }
    }

    //=== All Geoms To Be Cut ====//
    for ( int c = 0 ; c < ( int )cut_vec.size() ; c++ )
    {
        string id = cut_vec[c];
        Geom* gPtr = FindGeom( id );
        if ( gPtr )
        {
            //==== Check For Parent ====//
            Geom* parentPtr = FindGeom( gPtr->GetParentID() );
            if ( parentPtr )
            {
                //=== Check If Parent is In List Of IDs to Cut ====//
                if ( !vector_contains_val( cut_vec, parentPtr->GetID() ) )  // Parent is outside cut list.
                {
                    gPtr->SetParentID( "NONE" );            // Reassign Parent
                    parentPtr->RemoveChildID( id );         // Remove From Parents Child Vec
                }
            }

            //==== Children ====//
            vector< string > child_vec = gPtr->GetChildIDVec();
            for ( int i = 0 ; i < ( int )child_vec.size() ; i++ )
            {
                string child_id = child_vec[i];
                if ( !vector_contains_val( cut_vec, child_id ) )        // Child is outside cut list.
                {
                    Geom* childPtr = FindGeom( child_id );
                    Geom* ancestPtr = FindGeom( ancest_vec[c] );
                    if ( childPtr && ancestPtr )                        // Ancestor and child exist
                    {
                        ancestPtr->AddChildID( child_id );
                        childPtr->SetParentID( ancestPtr->GetID() );
                    }
                    else                                                // No ancestor
                    {
                        if ( childPtr )
                        {
                            childPtr->SetParentID( "NONE" );
                            m_TopGeom.push_back( child_id );
                        }
                    }
                    gPtr->RemoveChildID( child_id );
                }
            }
        }

        //==== Remove From Top Geom Deque ====//
        vector_remove_val( m_TopGeom, id );
    }

    Update();
}

//==== Reorder Active Geom  ====//
void Vehicle::ReorderActiveGeom( int action )
{
    //==== Find Active Geom ====//
    vector< string > active_geom_vec = GetActiveGeomVec();
    if ( active_geom_vec.size() != 1 )
    {
        return;
    }

    string active_geom_id = active_geom_vec[0];
    Geom* active_geom = FindGeom( active_geom_id );
    if ( !active_geom )
    {
        return;
    }

    vector< string > id_vec;
    string parent_id = active_geom->GetParentID();
    Geom* parent_geom = FindGeom( parent_id );
    if ( !parent_geom )
    {
        id_vec = m_TopGeom;
    }
    else
    {
        id_vec = parent_geom->GetChildIDVec();
    }

    vector< string > new_id_vec;
    if ( action == REORDER_MOVE_TOP || action == REORDER_MOVE_BOTTOM )
    {
        if ( action == REORDER_MOVE_TOP )
        {
            new_id_vec.push_back( active_geom_id );
        }

        for ( int i = 0 ; i < ( int )id_vec.size() ; i++ )
            if ( id_vec[i] != active_geom_id )
            {
                new_id_vec.push_back( id_vec[i] );
            }

        if ( action == REORDER_MOVE_BOTTOM )
        {
            new_id_vec.push_back( active_geom_id );
        }
    }
    else if ( action == REORDER_MOVE_UP || action == REORDER_MOVE_DOWN )
    {
        for ( int i = 0 ; i < ( int )id_vec.size() ; i++ )
        {
            if ( i < ( int )( id_vec.size() - 1 ) &&
                    ( ( action == REORDER_MOVE_DOWN && id_vec[i] == active_geom_id ) ||
                      ( action == REORDER_MOVE_UP   && id_vec[i + 1] == active_geom_id ) ) )
            {
                new_id_vec.push_back( id_vec[i + 1] );
                new_id_vec.push_back( id_vec[i] );
                i++;
            }
            else
            {
                new_id_vec.push_back( id_vec[i] );
            }
        }
    }

    if ( !parent_geom )
    {
        m_TopGeom = new_id_vec;
    }
    else
    {
        parent_geom->SetChildIDVec( new_id_vec );
    }

}

//==== Delete Active Geom ====//
void Vehicle::DeleteActiveGeomVec()
{
    vector< string > sel_vec = GetActiveGeomVec();
    if ( sel_vec.size() == 0 )
    {
        return;
    }

    DeleteGeomVec( sel_vec );

    ClearActiveGeom();
}

//==== Cut Active Geom and Place in Clipboard ====//
void Vehicle::CutActiveGeomVec()
{
    vector< string > sel_vec = GetActiveGeomVec();
    if ( sel_vec.size() == 0 )
    {
        return;
    }

    DeleteClipBoard();
    CutGeomVec( sel_vec );

    ClearActiveGeom();
}
//==== Copy Active Geom and Place in Clipboard ====//
void Vehicle::CopyActiveGeomVec()
{
    vector< string > sel_vec = GetActiveGeomVec();
    if ( sel_vec.size() == 0 )
    {
        return;
    }

    DeleteClipBoard();

    m_ClipBoard = CopyGeomVec( sel_vec );
}

//==== Delete All Geoms in Clipboard ====//
void Vehicle::DeleteClipBoard()
{
    for ( int i = 0 ; i < ( int )m_ClipBoard.size() ; i++ )
    {
        Geom* gPtr = FindGeom( m_ClipBoard[i] );
        if ( gPtr )
        {
            vector_remove_val( m_GeomStoreVec, gPtr );
            delete gPtr;
        }
    }
    m_ClipBoard.clear();
}

void Vehicle::DeleteGeom( const string & geom_id )
{
    Geom* gPtr = FindGeom( geom_id );
    if ( gPtr )
    {
        vector_remove_val( m_GeomStoreVec, gPtr );
        vector_remove_val( m_ActiveGeom, geom_id );
        delete gPtr;
    }

}

//==== Paste All Geoms in Clipboard ====//
vector< string > Vehicle::PasteClipboard()
{
    //==== Find Current Parent ====//
    string parent_id = "NONE";
    vector< string > sel_vec = GetActiveGeomVec();
    if ( sel_vec.size() )
    {
        parent_id = sel_vec.back();
    }

    //==== Copy Clipboard ====//
    vector< string > copy_geom = CopyGeomVec( m_ClipBoard );

    //==== Find First Unattached Geom In ClipBoard ====//
    Geom* parentGeom = FindGeom( parent_id );
    for ( int i = 0 ; i < ( int )m_ClipBoard.size() ; i++ )
    {
        Geom* gPtr = FindGeom( m_ClipBoard[i] );
        if ( gPtr && gPtr->GetParentID() == "NONE" )
        {
            if ( parentGeom )
            {
                gPtr->SetParentID( parent_id );
                parentGeom->AddChildID( gPtr->GetID() );

                //==== Update gPtr and all children  ====//
                if ( parentGeom->GetType().m_Type != HINGE_GEOM_TYPE )
                {
                    gPtr->SetIgnoreAbsFlag( true );
                }
            }

            gPtr->Update();

            if ( parentGeom )
            {
                if ( parentGeom->GetType().m_Type != HINGE_GEOM_TYPE )
                {
                    gPtr->SetIgnoreAbsFlag( false );
                }
            }
        }
    }

    //==== Add To Active Geoms ====//
    for ( int i = 0 ; i < ( int )m_ClipBoard.size() ; i++ )
    {
        Geom* gPtr = FindGeom( m_ClipBoard[i] );
        if ( gPtr && gPtr->GetParentID() == "NONE" )
        {
            m_TopGeom.push_back(  m_ClipBoard[i] );
        }
    }

    //==== Store ids of pasted geoms ====//
    vector<string> pasted_ids = m_ClipBoard;

    //==== Move Copied Geoms into ClipBoard ====//
    m_ClipBoard.clear();
    for  ( int i = 0 ; i < ( int )copy_geom.size() ; i++ )
    {
        m_ClipBoard.push_back( copy_geom[i] );
    }

    return pasted_ids;
}

//==== Copy Geoms In Vec - Create New IDs But Keep Parent/Child ====//
vector< string > Vehicle::CopyGeomVec( const vector< string > & geom_vec )
{
    string lastreset = ParmMgr.ResetRemapID();

    //==== Create New Geoms ====//
    vector< string > created_id_vec;
    vector< Geom* > created_geom_vec;

    for ( int i = 0 ; i < ( int )geom_vec.size() ; i++ )
    {
        Geom* fromPtr = FindGeom( geom_vec[i] );
        if ( fromPtr )
        {
            GeomType t = fromPtr->GetType();
            string id = CreateGeom( t );
            Geom* toPtr = FindGeom( id );
            if ( toPtr )
            {
                toPtr->CopyFrom( fromPtr );
                id = toPtr->GetID();
                created_id_vec.push_back( id );
            }
        }
    }

    ParmMgr.ResetRemapID( lastreset );

    // Scan through and look for parents & children outside copied vector
    // These have nonexistant ID's because the remap created a new unique
    // ID, but no geom was ever created and changed to that ID.
    for ( int i = 0 ; i < ( int )created_id_vec.size() ; i++ )
    {
        Geom* geom = FindGeom( created_id_vec[i] );
        if ( geom )
        {
            Geom* par = FindGeom( geom->GetParentID() );

            if ( par == NULL )
            {
                geom->SetParentID( "NONE" );
            }

            vector< string > childvec = geom->GetChildIDVec();

            for ( int j = 0; j < static_cast<int>( childvec.size() ); j++ )
            {
                Geom* child = FindGeom( childvec[j] );

                if ( child == NULL )
                {
                    geom->RemoveChildID( childvec[j] );
                }
            }
        }
    }

    return created_id_vec;
}

//==== Get Draw Objects ====//
vector< DrawObj* > Vehicle::GetDrawObjs()
{
    vector< DrawObj* > draw_obj_vec;

    //==== Traverse All Active Displayed Geom and Load DrawObjs ====//
    vector< Geom* > geom_vec = FindGeomVec( GetGeomVec() );
    for ( int i = 0 ; i < ( int )geom_vec.size() ; i++ )
    {
        geom_vec[i]->LoadDrawObjs( draw_obj_vec );
    }

    return draw_obj_vec;
}

void Vehicle::ResetDrawObjsGeomChangedFlags()
{
    vector< Geom* > geom_vec = FindGeomVec( GetGeomVec() );
    for ( int i = 0 ; i < ( int )geom_vec.size() ; i++ )
    {
        geom_vec[i]->ResetGeomChangedFlag();
    }
}

void Vehicle::SetSetName( int index, const string& name )
{
    char str[256];

    if ( index < 0 || index > 511 )
    {
        return;
    }

    while ( ( int )m_SetNameVec.size() <= index )
    {
        sprintf( str, "Set_%d", ( int )m_SetNameVec.size() );
        m_SetNameVec.push_back( string( str ) );
    }
    m_SetNameVec[index] = name;
}

//=== Set 'Show' set to specified index set ===//
void Vehicle::ShowOnlySet( int index )
{
    vector< Geom* > geom_vec = FindGeomVec( GetGeomVec() );
    for ( int i = 0 ; i < ( int )geom_vec.size() ; i++ )
    {
        bool f = geom_vec[i]->GetSetFlag( index );

        geom_vec[i]->SetSetFlag( SET_SHOWN, f );
        geom_vec[i]->SetSetFlag( SET_NOT_SHOWN, !f );
    }
}

void Vehicle::NoShowSet( int index )
{
    vector< Geom* > geom_vec = FindGeomVec( GetGeomVec() );
    for ( int i = 0 ; i < ( int )geom_vec.size() ; i++ )
    {
        bool f = geom_vec[i]->GetSetFlag( index );

        if ( f )
        {
            geom_vec[i]->SetSetFlag( SET_SHOWN, false );
            geom_vec[i]->SetSetFlag( SET_NOT_SHOWN, true );
        }
    }
}

void Vehicle::ShowSet( int index )
{
    vector< Geom* > geom_vec = FindGeomVec( GetGeomVec() );
    for ( int i = 0 ; i < ( int )geom_vec.size() ; i++ )
    {
        bool f = geom_vec[i]->GetSetFlag( index );

        if ( f )
        {
            geom_vec[i]->SetSetFlag( SET_SHOWN, true );
            geom_vec[i]->SetSetFlag( SET_NOT_SHOWN, false );
        }
    }
}

//=== Get Vector of Geom IDs That Are In Set Index ===//
vector< string > Vehicle::GetGeomSet( int index )
{
    vector< string > geom_id_vec;

    vector< Geom* > geom_vec = FindGeomVec( GetGeomVec() );
    for ( int i = 0 ; i < ( int )geom_vec.size() ; i++ )
    {
        if ( geom_vec[i]->GetSetFlag( index ) )
        {
            geom_id_vec.push_back( geom_vec[i]->GetID() );
        }
    }
    return geom_id_vec;
}

void Vehicle::HideAllExcept( string id )
{
    vector< string > geom_id_vec;

    vector< Geom* > geom_vec = FindGeomVec( GetGeomVec() );
    for ( int i = 0 ; i < ( int )geom_vec.size() ; i++ )
    {
        Geom* geom_ptr = geom_vec[i];

        if ( geom_ptr )
        {
            if ( geom_ptr->GetID() != id )
            {
                // No Show All Other Components
                geom_ptr->SetSetFlag( 1, false ); //remove from shown
                geom_ptr->SetSetFlag( 2, true ); //add to no show
            }
        }
    }
}

void Vehicle::HideAll()
{
    vector< string > geom_id_vec;

    vector< Geom* > geom_vec = FindGeomVec( GetGeomVec() );
    for ( int i = 0 ; i < ( int )geom_vec.size() ; i++ )
    {
        Geom* geom_ptr = geom_vec[i];

        if ( geom_ptr )
        {
            // No Show All Other Components
            geom_ptr->SetSetFlag( 1, false ); //remove from shown
            geom_ptr->SetSetFlag( 2, true ); //add to no show
        }
    }
}

//==== Get Number of Fixed Geometry Types ====//
int Vehicle::GetNumFixedGeomTypes()
{
    int num = 0;
    for ( int i = 0 ; i < ( int )m_GeomTypeVec.size() ; i++ )
    {
        if ( m_GeomTypeVec[i].m_FixedFlag )
        {
            num++;
        }
    }
    return num;
}

//==== Get Geom Type ====//
GeomType Vehicle::GetGeomType( int index )
{
    if ( index >= 0 &&  index < (int)m_GeomTypeVec.size() )
        return m_GeomTypeVec[index];

    return GeomType( 0, "" );
}

//==== Set Geom Type ====//
void Vehicle::SetGeomType( int index, GeomType & type )
{
    if ( index >= 0 && index < (int)m_GeomTypeVec.size() )
    {
        m_GeomTypeVec[index] = type;
    }
}

//==== Add Type From Geometry ====//
void Vehicle::AddType( const string & geom_id )
{
    Geom* gptr = FindGeom( geom_id );
    if ( gptr && gptr->GetType().m_Type != CUSTOM_GEOM_TYPE )
    {
        GeomType type( gptr->GetType().m_Type, gptr->GetName(), false, gptr->GetType().m_ModuleName, gptr->GetType().m_DisplayName );

        //===== Create Geom ====//
        GeomType t = gptr->GetType();
        string id = CreateGeom( t );
        Geom* toPtr = FindGeom( id );
        if ( toPtr )
        {
            toPtr->CopyFrom( gptr );
            toPtr->Update();
        }

        type.m_GeomID = id;
        m_GeomTypeVec.push_back( type );
    }

}

//==== Get Vector of Geom IDs That Are Valid For Types ====//
vector< string > Vehicle::GetValidTypeGeoms()
{
    vector< string > geom_id_vec;
    vector< Geom* > geom_vec = FindGeomVec( GetGeomVec() );
    for ( int i = 0 ; i < ( int )geom_vec.size() ; i++ )
    {
        if ( geom_vec[i]->GetType().m_Type != CUSTOM_GEOM_TYPE )
        {
           geom_id_vec.push_back( geom_vec[i]->GetID() );
        }
    }
    return geom_id_vec;
}


//==== Get All Geomtry Types That Are Editable ====//
vector< GeomType > Vehicle::GetEditableGeomTypes()
{
    vector< GeomType > type_vec;
    for ( int i = 0 ; i < (int)m_GeomTypeVec.size() ; i++ )
    {
        if ( !m_GeomTypeVec[i].m_FixedFlag && m_GeomTypeVec[i].m_Type != CUSTOM_GEOM_TYPE )
        {
            type_vec.push_back( m_GeomTypeVec[i] );
        }
    }
    return type_vec;
}


//==== Delete Type ====//
void Vehicle::DeleteType( int index )
{
     if ( index < 0 || index >= (int)m_GeomTypeVec.size() )
        return;

    GeomType type = GetGeomType( index );

    if ( type.m_FixedFlag )
    {
        return;
    }

    Geom* gPtr = FindGeom( type.m_GeomID );
    if ( gPtr )
    {
        vector_remove_val( m_GeomStoreVec, gPtr );
        delete gPtr;
    }

    m_GeomTypeVec.erase( m_GeomTypeVec.begin() + index );
}


xmlNodePtr Vehicle::EncodeXml( xmlNodePtr & node, int set )
{
    xmlNodePtr vehicle_node = xmlNewChild( node, NULL, BAD_CAST"Vehicle", NULL );

    ParmContainer::EncodeXml( vehicle_node );

    // Encode lighting information.
    getVGuiDraw()->getLightMgr()->EncodeXml( vehicle_node );

    // Encode label information.
    MeasureMgr.EncodeXml( vehicle_node );

    MaterialMgr.EncodeXml( node );

    vector< Geom* > geom_vec = FindGeomVec( GetGeomVec() );
    for ( int i = 0 ; i < ( int )geom_vec.size() ; i++ )
    {
        if ( geom_vec[i]->GetSetFlag( set ) )
        {
            geom_vec[i]->EncodeGeom( vehicle_node );
        }
    }

    LinkMgr.EncodeXml( node );
    AdvLinkMgr.EncodeXml( node );
    VSPAEROMgr.EncodeXml( node );
    VarPresetMgr.EncodeXml( node );
    m_CfdSettings.EncodeXml( node );
    m_ISectSettings.EncodeXml( node );
    m_CfdGridDensity.EncodeXml( node );
    StructureMgr.EncodeXml( node );
    m_ClippingMgr.EncodeXml( node );
    WaveDragMgr.EncodeXml( node );
    ParasiteDragMgr.EncodeXml( node );

    xmlNodePtr setnamenode = xmlNewChild( node, NULL, BAD_CAST"SetNames", NULL );
    if ( setnamenode )
    {
        for ( int i = 0; i < m_SetNameVec.size(); i++ )
        {
            XmlUtil::AddStringNode( setnamenode, "Set", m_SetNameVec[i] );
        }
    }

    return vehicle_node;
}

xmlNodePtr Vehicle::DecodeXml( xmlNodePtr & node )
{
    xmlNodePtr vehicle_node = XmlUtil::GetNode( node, "Vehicle", 0 );
    if ( vehicle_node )
    {
        ParmContainer::DecodeXml( vehicle_node );

        // Decode lighting information.
        getVGuiDraw()->getLightMgr()->DecodeXml( vehicle_node );

        // Decode label information.
        MeasureMgr.DecodeXml( vehicle_node );

    }

    // 'GeomsOnly' is a euphamism for those entities we want to read when 'inserting' a file.
    // It is mostly the Geoms, but also materials, presets, links, and advanced links.
    DecodeXmlGeomsOnly( node );

    VSPAEROMgr.DecodeXml( node );
    m_CfdSettings.DecodeXml( node );
    m_ISectSettings.DecodeXml( node );
    m_CfdGridDensity.DecodeXml( node );
    StructureMgr.DecodeXml( node );
    m_ClippingMgr.DecodeXml( node );
    WaveDragMgr.DecodeXml( node );
    ParasiteDragMgr.DecodeXml( node );

    xmlNodePtr setnamenode = XmlUtil::GetNode( node, "SetNames", 0 );
    if ( setnamenode )
    {
        int num = XmlUtil::GetNumNames( setnamenode, "Set" );

        for ( int i = 0; i < num; i++ )
        {
            xmlNodePtr namenode = XmlUtil::GetNode( setnamenode, "Set", i );
            if ( namenode )
            {
                string name = XmlUtil::ExtractString( namenode );
                SetSetName( i, name );
            }
        }
    }

    return vehicle_node;
}

// DecodeXmlGeomsOnly is a stripped down version of DecodeXml.
//
// It is called directly when we 'insert' instead of 'open' a file.  It skips a lot of the auxilary information
// contained in the vsp3 file -- instead deferring to that already in the main file.  It attempts to insert
// all the geometry as well as links & advanced links from the file.
//
// To prevent code duplication, it is also called from DecodeXml
//
xmlNodePtr Vehicle::DecodeXmlGeomsOnly( xmlNodePtr & node )
{
    MaterialMgr.DecodeXml( node );

    xmlNodePtr vehicle_node = XmlUtil::GetNode( node, "Vehicle", 0 );
    if ( vehicle_node )
    {

        int num = XmlUtil::GetNumNames( vehicle_node, "Geom" );
        for ( int i = 0 ; i < num ; i++ )
        {
            xmlNodePtr geom_node = XmlUtil::GetNode( vehicle_node, "Geom", i );
            if ( geom_node )
            {
                xmlNodePtr base_node = XmlUtil::GetNode( geom_node, "GeomBase", 0 );

                GeomType type;
                type.m_Name   = XmlUtil::FindString( base_node, "TypeName", type.m_Name );
                type.m_Type   = XmlUtil::FindInt( base_node, "TypeID", type.m_Type );
                type.m_FixedFlag = !!XmlUtil::FindInt( base_node, "TypeFixed", type.m_FixedFlag );

                string id = CreateGeom( type );
                Geom* geom = FindGeom( id );

                if ( geom )
                {
                    geom->DecodeXml( geom_node );

                    if ( geom->GetParentID().compare( "NONE" ) == 0 )
                    {
                        AddGeom( geom );
                    }
                }
            }
        }
    }

    LinkMgr.DecodeXml( node );
    AdvLinkMgr.DecodeXml( node );
    VarPresetMgr.DecodeXml( node );

    return vehicle_node;
}

//==== Write File ====//
bool Vehicle::WriteXMLFile( const string & file_name, int set )
{
    xmlDocPtr doc = xmlNewDoc( ( const xmlChar * )"1.0" );

    xmlNodePtr root = xmlNewNode( NULL, ( const xmlChar * )"Vsp_Geometry" );
    xmlDocSetRootElement( doc, root );
    XmlUtil::AddIntNode( root, "Version", CURRENT_FILE_VER );

    EncodeXml( root, set );

    //===== Save XML Tree and Free Doc =====//
    int err = xmlSaveFormatFile( file_name.c_str(), doc, 1 );
    xmlFreeDoc( doc );

    if( err == -1 )  // Failure occurred
    {
        return false;
    }

    return true;
}

//==== Read File ====//
int Vehicle::ReadXMLFile( const string & file_name )
{
    string lastreset = ParmMgr.ResetRemapID();

    //==== Read Xml File ====//
    xmlDocPtr doc;

    LIBXML_TEST_VERSION
    xmlKeepBlanksDefault( 0 );

    //==== Build an XML tree from a the file ====//
    doc = xmlParseFile( file_name.c_str() );
    if ( doc == NULL )
    {
        fprintf( stderr, "could not parse XML document\n" );
        return 1;
    }

    xmlNodePtr root = xmlDocGetRootElement( doc );
    if ( root == NULL )
    {
        fprintf( stderr, "empty document\n" );
        xmlFreeDoc( doc );
        return 2;
    }

    if ( xmlStrcmp( root->name, ( const xmlChar * )"Vsp_Geometry" ) )
    {
        fprintf( stderr, "document of the wrong type, Vsp Geometry not found\n" );
        xmlFreeDoc( doc );
        return 3;
    }

    //==== Find Version Number ====//
    m_FileOpenVersion = XmlUtil::FindInt( root, "Version", 0 );

    if ( m_FileOpenVersion < MIN_FILE_VER )
    {
        fprintf( stderr, "document version not supported \n");
        xmlFreeDoc( doc );
        return 4;
    }

    //==== Decode Vehicle from document ====//
    DecodeXml( root );

    //===== Free Doc =====//
    xmlFreeDoc( doc );

    ParmMgr.ResetRemapID( lastreset );

    Update();

    return 0;
}

//==== Read File ====//
int Vehicle::ReadXMLFileGeomsOnly( const string & file_name )
{
    string lastreset = ParmMgr.ResetRemapID();

    //==== Read Xml File ====//
    xmlDocPtr doc;

    LIBXML_TEST_VERSION
    xmlKeepBlanksDefault( 0 );

    //==== Build an XML tree from a the file ====//
    doc = xmlParseFile( file_name.c_str() );
    if ( doc == NULL )
    {
        fprintf( stderr, "could not parse XML document\n" );
        return 1;
    }

    xmlNodePtr root = xmlDocGetRootElement( doc );
    if ( root == NULL )
    {
        fprintf( stderr, "empty document\n" );
        xmlFreeDoc( doc );
        return 2;
    }

    if ( xmlStrcmp( root->name, ( const xmlChar * )"Vsp_Geometry" ) )
    {
        fprintf( stderr, "document of the wrong type, Vsp Geometry not found\n" );
        xmlFreeDoc( doc );
        return 3;
    }

    //==== Find Version Number ====//
    m_FileOpenVersion = XmlUtil::FindInt( root, "Version", 0 );

    if ( m_FileOpenVersion < MIN_FILE_VER )
    {
        fprintf( stderr, "document version not supported \n");
        xmlFreeDoc( doc );
        return 4;
    }

    //==== Decode Vehicle from document ====//
    DecodeXmlGeomsOnly( root );

    //===== Free Doc =====//
    xmlFreeDoc( doc );

    ParmMgr.ResetRemapID( lastreset );

    Update();

    return 0;
}

//==== Write Cross Section File ====//
void Vehicle::WriteXSecFile( const string & file_name, int write_set )
{
    vector< Geom* > geom_vec = FindGeomVec( GetGeomVec() );

    int geom_cnt = 0;
    for ( int i = 0 ; i < ( int )geom_vec.size() ; i++ )
    {
        if( geom_vec[i]->GetSetFlag( write_set ) )
        {
            geom_cnt += geom_vec[i]->GetNumTotalHrmSurfs();
        }
    }

    //==== Open file ====//
    FILE* dump_file = fopen( file_name.c_str(), "w" );

    fprintf( dump_file, " HERMITE INPUT FILE\n\n" );
    fprintf( dump_file, " NUMBER OF COMPONENTS = %d\n", geom_cnt );

    for ( int i = 0 ; i < ( int )geom_vec.size() ; i++ )
    {
        if ( geom_vec[i]->GetSetFlag( write_set ) )
        {
            geom_vec[i]->WriteXSecFile( i, dump_file );
        }
    }

    fclose( dump_file );
}

//==== Write Formatted PLOT3D File ====//
void Vehicle::WritePLOT3DFile( const string & file_name, int write_set )
{
    vector< Geom* > geom_vec = FindGeomVec( GetGeomVec() );

    int geom_cnt = 0;
    for ( int i = 0 ; i < ( int )geom_vec.size() ; i++ )
    {
        if( geom_vec[i]->GetSetFlag( write_set ) )
        {
            geom_cnt += geom_vec[i]->GetNumTotalSurfs();
        }
    }

    //==== Open file ====//
    FILE* dump_file = fopen( file_name.c_str(), "w" );

    //==== Write total number of surfaces ===//
    fprintf( dump_file, " %d\n", geom_cnt );

    //==== Write surface boundary extents ====//
    for ( int i = 0 ; i < ( int )geom_vec.size() ; i++ )
    {
        if ( geom_vec[i]->GetSetFlag( write_set ) )
        {
            geom_vec[i]->WritePLOT3DFileExtents( dump_file );
        }
    }

    //==== Write surface boundary points ====//
    for ( int i = 0 ; i < ( int )geom_vec.size() ; i++ )
    {
        if ( geom_vec[i]->GetSetFlag( write_set ) )
        {
            geom_vec[i]->WritePLOT3DFileXYZ( dump_file );
        }
    }

    fclose( dump_file );
}

//==== Check for an existing mesh in set ====//
bool Vehicle::ExistMesh( int set )
{
    vector< Geom* > geom_vec = FindGeomVec( GetGeomVec() );
    if ( !geom_vec[0] )
    {
        return false;
    }

    // Check to see if a MeshGeom Exists
    bool existMesh = false;
    for ( int i = 0 ; i < ( int )geom_vec.size() ; i++ )
    {
        if ( geom_vec[i]->GetSetFlag( set ) && geom_vec[i]->GetType().m_Type == MESH_GEOM_TYPE )
        {
            existMesh = true;
        }
    }

    return existMesh;
}

vector < string > Vehicle::GetPtCloudGeoms()
{
    vector < string > ptclouds;

    vector< Geom* > geom_vec = FindGeomVec( GetGeomVec() );
    if ( !geom_vec[0] )
    {
        return ptclouds;
    }

    for ( int i = 0 ; i < ( int )geom_vec.size() ; i++ )
    {
        if ( geom_vec[i]->GetType().m_Type == PT_CLOUD_GEOM_TYPE )
        {
            ptclouds.push_back( geom_vec[i]->GetID() );
        }
    }

    return ptclouds;
}

//==== Write STL File ====//
void Vehicle::WriteSTLFile( const string & file_name, int write_set )
{
    vector< Geom* > geom_vec = FindGeomVec( GetGeomVec() );
    if ( !geom_vec[0] )
    {
        return;
    }

    if ( !ExistMesh( write_set ) )
    {
        string mesh_id = AddMeshGeom( write_set );
        if ( mesh_id.compare( "NONE" ) != 0 )
        {
            Geom* gPtr = FindGeom( mesh_id );
            if ( gPtr )
            {
                geom_vec.push_back( gPtr );
                gPtr->Update();
            }
            HideAllExcept( mesh_id );
        }
    }

    // Open File
    FILE* fid = fopen( file_name.c_str(), "w" );
    fprintf( fid, "solid\n" );
    for ( int i = 0 ; i < ( int )geom_vec.size() ; i++ )
    {
        if ( geom_vec[i]->GetSetFlag( write_set ) && geom_vec[i]->GetType().m_Type == MESH_GEOM_TYPE )
        {
            geom_vec[i]->WriteStl( fid );
        }
    }

    fprintf( fid, "endsolid\n" );
    fclose( fid );
}

//==== Write STL File ====//
void Vehicle::WriteTaggedMSSTLFile( const string & file_name, int write_set )
{
    vector< Geom* > geom_vec = FindGeomVec( GetGeomVec() );
    if ( !geom_vec[0] )
    {
        return;
    }

    if ( !ExistMesh( write_set ) )
    {
        string mesh_id = AddMeshGeom( write_set );
        if ( mesh_id.compare( "NONE" ) != 0 )
        {
            Geom* gPtr = FindGeom( mesh_id );
            if ( gPtr )
            {
                MeshGeom* mg = dynamic_cast<MeshGeom*>( gPtr );
                mg->SubTagTris( true );
                geom_vec.push_back( gPtr );
                gPtr->Update();
            }
            HideAllExcept( mesh_id );
        }
    }

    //==== Count Number of Points & Tris ====//
    int num_pnts = 0;
    int num_tris = 0;
    int num_parts = 0;
    for ( int i = 0 ; i < ( int )geom_vec.size() ; i++ )
    {
        if ( geom_vec[i]->GetSetFlag( write_set ) && geom_vec[i]->GetType().m_Type == MESH_GEOM_TYPE )
        {
            MeshGeom* mg = ( MeshGeom* )geom_vec[i];            // Cast
            mg->BuildIndexedMesh( num_parts );
            num_parts += mg->GetNumIndexedParts();
            num_pnts += mg->GetNumIndexedPnts();
            num_tris += mg->GetNumIndexedTris();
        }
    }

    FILE* file_id = fopen( file_name.c_str(), "w" );
    if ( file_id )
    {
        std::vector< int > tags = SubSurfaceMgr.GetAllTags();
        for ( int i = 0; i < ( int ) tags.size(); i++ )
        {
            std::string tagname = SubSurfaceMgr.GetTagNames( i );
            fprintf( file_id, "solid %d_%s\n", tags[i], tagname.c_str() );

            for ( int j = 0 ; j < ( int )geom_vec.size() ; j++ )
            {
                if ( geom_vec[j]->GetSetFlag( write_set ) && geom_vec[j]->GetType().m_Type == MESH_GEOM_TYPE )
                {
                    MeshGeom* mg = ( MeshGeom* )geom_vec[j];            // Cast

                    mg->WriteStl( file_id, tags[i] );
                }
            }
            fprintf( file_id, "endsolid %d_%s\n", tags[i], tagname.c_str() );
        }

        fclose( file_id );
    }
}

//==== Write Facet File ====//
void Vehicle::WriteFacetFile( const string & file_name, int write_set )
{
    vector< Geom* > geom_vec = FindGeomVec( GetGeomVec() );
    if ( !geom_vec[0] )
    {
        return;
    }

    // Note: If there is already a mesh geometry for the write_set, a new one is not created.
    if ( !ExistMesh( write_set ) )
    {
        string mesh_id = AddMeshGeom( write_set );
        if ( mesh_id.compare( "NONE" ) != 0 )
        {
            Geom* gPtr = FindGeom( mesh_id );
            if ( gPtr )
            {
                MeshGeom* mg = dynamic_cast<MeshGeom*>( gPtr );
                mg->SubTagTris( true );
                geom_vec.push_back( gPtr );
                gPtr->Update();
            }
            HideAllExcept( mesh_id );
        }
    }

    // Open File
    FILE* fid = fopen( file_name.c_str(), "w" );

    if ( fid )
    {
        fprintf( fid, "Exported from %s\n", VSPVERSION4 ); // Title/comment line
        fprintf( fid, "1\n" ); // Number of "Big" parts (1 Vehicle broken into small parts by geom and subsurface)

        fprintf( fid, "%s\n", m_Name.c_str() ); // Name of "Big" part: Vehicle name

        // mirror -> i, a b c d
        //     if i = 0 -> no mirror
        //     if i = 1 -> "Big" part is mirrored across plane defined by ax+by+cz-d=0
        fprintf( fid, "0, 0.000 1.000 0.000 0.000\n" );

        //==== Count Number of Points, Tris, and Parts ====//
        int num_pnts = 0;
        int num_parts = 0;

        for ( int i = 0; i < (int)geom_vec.size(); i++ )
        {
            if ( geom_vec[i]->GetSetFlag( write_set ) && geom_vec[i]->GetType().m_Type == MESH_GEOM_TYPE )
            {
                MeshGeom* mg = (MeshGeom*)geom_vec[i];            // Cast
                mg->BuildIndexedMesh( num_parts );
                num_parts += mg->GetNumIndexedParts();
                num_pnts += mg->GetNumIndexedPnts();
            }
        }

        fprintf( fid, "%d \n", num_pnts ); // # of nodes in "Big" part

        // List all points (nodes) in "Big" part
        for ( int i = 0; i < (int)geom_vec.size(); i++ )
        {
            if ( geom_vec[i]->GetSetFlag( write_set ) && geom_vec[i]->GetType().m_Type == MESH_GEOM_TYPE )
            {
                MeshGeom* mg = (MeshGeom*)geom_vec[i];
                mg->WriteFacetNodes( fid );
            }
        }

        // Define each "Small" part by corresponding nodes for each facet
        int offset = 0;
        int tri_count = 0;
        int part_count = 0;

        // Note: offset, tri_count, and part_count have been implemented in the case of the existence
        //      of multiple meshes. However, tagging is only supported for a single mesh at this time.
        //      A facet export of more than one mesh will lead to tagging and naming errors.

        for ( int i = 0; i < (int)geom_vec.size(); i++ )
        {
            if ( geom_vec[i]->GetSetFlag( write_set ) &&
                 geom_vec[i]->GetType().m_Type == MESH_GEOM_TYPE )
            {
                MeshGeom* mg = (MeshGeom*)geom_vec[i];            // Cast
                mg->WriteFacetTriParts( fid, offset, tri_count, part_count );
            }
        }

        // Note: The mesh geom created during the export is not deleted.
        //      If the mesh geometry is not manually deleted, it will be
        //      used to generate the export regardless of changes to the
        //      vehicle.

        fclose( fid );
    }
}

//==== Write Tri File ====//
void Vehicle::WriteTRIFile( const string & file_name, int write_set )
{
    vector< Geom* > geom_vec = FindGeomVec( GetGeomVec() );
    if ( geom_vec.size()==0 )
    {
        printf("WARNING: No geometry to write \n\tFile: %s \tLine:%d\n",__FILE__,__LINE__);
        return;
    }

    // Add a new mesh if one does not exist
    if ( !ExistMesh( write_set ) )
    {
        string mesh_id = AddMeshGeom( write_set );
        if ( mesh_id.compare( "NONE" ) != 0 )
        {
            Geom* geom_ptr = FindGeom( mesh_id );
            if ( geom_ptr )
            {
                MeshGeom* mg = dynamic_cast<MeshGeom*>( geom_ptr );
                mg->SubTagTris( true );
                geom_vec.push_back( geom_ptr );
                geom_ptr->Update();
            }
            HideAllExcept( mesh_id );
        }
    }

    //==== Open file ====//
    FILE* file_id = fopen( file_name.c_str(), "w" );

    if ( !file_id )
    {
        return;
    }

    //==== Count Number of Points & Tris ====//
    int num_pnts = 0;
    int num_tris = 0;
    int num_parts = 0;
    int i;

    for ( i = 0 ; i < ( int )geom_vec.size() ; i++ )
    {
        if ( geom_vec[i]->GetSetFlag( write_set ) && geom_vec[i]->GetType().m_Type == MESH_GEOM_TYPE )
        {
            MeshGeom* mg = ( MeshGeom* )geom_vec[i];            // Cast
            mg->BuildIndexedMesh( num_parts );
            num_parts += mg->GetNumIndexedParts();
            num_pnts += mg->GetNumIndexedPnts();
            num_tris += mg->GetNumIndexedTris();
        }
    }

    fprintf( file_id, "%d %d\n", num_pnts, num_tris );

    //==== Dump Points ====//
    for ( i = 0 ; i < ( int )geom_vec.size() ; i++ )
    {
        if ( geom_vec[i]->GetSetFlag( write_set ) &&
                geom_vec[i]->GetType().m_Type == MESH_GEOM_TYPE  )
        {
            MeshGeom* mg = ( MeshGeom* )geom_vec[i];            // Cast
            mg->WriteCart3DPnts( file_id );
        }
    }

    int offset = 0;
    //==== Dump Tris ====//
    for ( i = 0 ; i < ( int )geom_vec.size() ; i++ )
    {
        if ( geom_vec[i]->GetSetFlag( write_set ) &&
                geom_vec[i]->GetType().m_Type == MESH_GEOM_TYPE  )
        {
            MeshGeom* mg = ( MeshGeom* )geom_vec[i];            // Cast
            offset = mg->WriteCart3DTris( file_id, offset );
        }
    }

    for ( i = 0 ; i < ( int )geom_vec.size() ; i++ )
    {
        if ( geom_vec[i]->GetSetFlag( write_set ) &&
                geom_vec[i]->GetType().m_Type == MESH_GEOM_TYPE )
        {
            MeshGeom* mg = ( MeshGeom* )geom_vec[i];            // Cast
            mg->WriteCart3DParts( file_id  );
        }
    }

    fclose( file_id );

    //==== Write Out tag key file ====//

    SubSurfaceMgr.WriteKeyFile( file_name );

}

//==== Write OBJ File ====//
void Vehicle::WriteOBJFile( const string & file_name, int write_set )
{
    vector< Geom* > geom_vec = FindGeomVec( GetGeomVec() );
    if ( geom_vec.size()==0 )
    {
        printf("WARNING: No geometry to write \n\tFile: %s \tLine:%d\n",__FILE__,__LINE__);
        return;
    }

    // Add a new mesh if one does not exist
    if ( !ExistMesh( write_set ) )
    {
        string mesh_id = AddMeshGeom( write_set );
        if ( mesh_id.compare( "NONE" ) != 0 )
        {
            Geom* geom_ptr = FindGeom( mesh_id );
            if ( geom_ptr )
            {
                MeshGeom* mg = dynamic_cast<MeshGeom*>( geom_ptr );
                mg->SubTagTris( true );
                geom_vec.push_back( geom_ptr );
                geom_ptr->Update();
            }
            HideAllExcept( mesh_id );
        }
    }

    //==== Open file ====//
    FILE* file_id = fopen( file_name.c_str(), "w" );

    if ( !file_id )
    {
        return;
    }

    //==== Count Number of Points & Tris ====//
    int num_pnts = 0;
    int num_tris = 0;
    int num_parts = 0;
    int i;

    for ( i = 0 ; i < ( int )geom_vec.size() ; i++ )
    {
        if ( geom_vec[i]->GetSetFlag( write_set ) && geom_vec[i]->GetType().m_Type == MESH_GEOM_TYPE )
        {
            MeshGeom* mg = ( MeshGeom* )geom_vec[i];            // Cast
            mg->BuildIndexedMesh( num_parts );
            num_parts += mg->GetNumIndexedParts();
            num_pnts += mg->GetNumIndexedPnts();
            num_tris += mg->GetNumIndexedTris();
        }
    }

    //==== Dump Points ====//
    for ( i = 0 ; i < ( int )geom_vec.size() ; i++ )
    {
        if ( geom_vec[i]->GetSetFlag( write_set ) &&
             geom_vec[i]->GetType().m_Type == MESH_GEOM_TYPE  )
        {
            MeshGeom* mg = ( MeshGeom* )geom_vec[i];            // Cast
            mg->WriteOBJPnts( file_id );
        }
    }

    int offset = 0;
    //==== Dump Tris ====//
    for ( i = 0 ; i < ( int )geom_vec.size() ; i++ )
    {
        if ( geom_vec[i]->GetSetFlag( write_set ) &&
             geom_vec[i]->GetType().m_Type == MESH_GEOM_TYPE  )
        {
            MeshGeom* mg = ( MeshGeom* )geom_vec[i];            // Cast

            fprintf( file_id, "g %s\n", geom_vec[i]->GetName().c_str() );

            offset = mg->WriteOBJTris( file_id, offset );
        }
    }

    fclose( file_id );
}

//==== Write Nascart Files ====//
void Vehicle::WriteNascartFiles( const string & file_name, int write_set )
{
    vector< Geom* > geom_vec = FindGeomVec( GetGeomVec() );
    if ( !geom_vec[0] )
    {
        return;
    }

    // Add a new mesh if one does not exist
    if ( !ExistMesh( write_set ) )
    {
        string mesh_id = AddMeshGeom( write_set );
        if ( mesh_id.compare( "NONE" ) != 0 )
        {
            Geom* geom_ptr = FindGeom( mesh_id );
            if ( geom_ptr )
            {
                MeshGeom* mg = dynamic_cast<MeshGeom*>( geom_ptr );
                mg->SubTagTris( true );
                geom_vec.push_back( geom_ptr );
                geom_ptr->Update();
            }
            HideAllExcept( mesh_id );
        }
    }

    FILE* file_id = fopen( file_name.c_str(), "w" );

    if ( !file_id )
    {
        return;
    }

    //==== Count Number of Points & Tris ====//
    int i;
    int num_pnts = 0;
    int num_tris = 0;
    int num_parts = 0;
    for ( i = 0 ; i < ( int )geom_vec.size() ; i++ )
    {
        if ( geom_vec[i]->GetSetFlag( write_set ) && geom_vec[i]->GetType().m_Type == MESH_GEOM_TYPE )
        {
            MeshGeom* mg = ( MeshGeom* )geom_vec[i];            // Cast
            mg->BuildIndexedMesh( num_parts );
            num_parts += mg->GetNumIndexedParts();
            num_pnts += mg->GetNumIndexedPnts();
            num_tris += mg->GetNumIndexedTris();
        }
    }
    fprintf( file_id, "%d %d\n", num_pnts, num_tris );

    //==== Dump Points ====//
    for ( i = 0 ; i < ( int )geom_vec.size() ; i++ )
    {
        if ( geom_vec[i]->GetSetFlag( write_set ) && geom_vec[i]->GetType().m_Type == MESH_GEOM_TYPE )
        {
            MeshGeom* mg = ( MeshGeom* )geom_vec[i];            // Cast
            mg->WriteNascartPnts( file_id );
        }
    }

    int offset = 0;
    //==== Dump Tris ====//
    for ( i = 0 ; i < ( int )geom_vec.size() ; i++ )
    {
        if ( geom_vec[i]->GetSetFlag( write_set ) && geom_vec[i]->GetType().m_Type == MESH_GEOM_TYPE )
        {
            MeshGeom* mg = ( MeshGeom* )geom_vec[i];            // Cast
            offset = mg->WriteNascartTris( file_id, offset );
        }
    }

    fclose( file_id );

    string key_name = file_name;
    std::string::size_type loc = key_name.find_last_of( "." );
    if ( loc == key_name.npos )
    {
        key_name = string( "bodyin.key" );
    }
    else
    {
        key_name = key_name.substr( 0, loc ).append( ".key" );
    }

    SubSurfaceMgr.WriteNascartKeyFile( key_name );

    SubSurfaceMgr.WriteKeyFile( file_name );

}

void Vehicle::WriteGmshFile( const string & file_name, int write_set )
{
    vector< Geom* > geom_vec = FindGeomVec( GetGeomVec() );
    if ( !geom_vec[0] )
    {
        return;
    }

    // Add a new mesh if one does not exist
    if ( !ExistMesh( write_set ) )
    {
        string mesh_id = AddMeshGeom( write_set );
        if ( mesh_id.compare( "NONE" ) != 0 )
        {
            Geom* geom_ptr = FindGeom( mesh_id );
            if ( geom_ptr )
            {
                MeshGeom* mg = dynamic_cast<MeshGeom*>( geom_ptr );
                mg->SubTagTris( true );
                geom_vec.push_back( geom_ptr );
                geom_ptr->Update();
            }
            HideAllExcept( mesh_id );
        }
    }

    FILE* file_id = fopen( file_name.c_str(), "w" );

    if( !file_id )
    {
        return;
    }

    //==== Count Number of Points & Tris ====//
    int num_pnts = 0;
    int num_tris = 0;
    int num_parts = 0;
    int i;
    for ( i = 0 ; i < ( int )geom_vec.size() ; i++ )
    {
        if ( geom_vec[i]->GetSetFlag( write_set ) && geom_vec[i]->GetType().m_Type == MESH_GEOM_TYPE )
        {
            MeshGeom* mg = ( MeshGeom* )geom_vec[i];            // Cast
            mg->BuildIndexedMesh( num_parts );
            num_parts += mg->GetNumIndexedParts();
            num_pnts += mg->GetNumIndexedPnts();
            num_tris += mg->GetNumIndexedTris();
        }
    }

    fprintf( file_id, "$MeshFormat\n" );
    fprintf( file_id, "2.2 0 %d\n", ( int )sizeof( double ) );
    fprintf( file_id, "$EndMeshFormat\n" );

    //==== Dump Nodes ====//
    fprintf( file_id, "$Nodes\n" );
    fprintf( file_id, "%d\n", num_pnts );
    int node_offset = 0;
    vector< int > node_offset_vec;
    for ( i = 0 ; i < ( int )geom_vec.size() ; i++ )
    {
        node_offset_vec.push_back( node_offset );
        if ( geom_vec[i]->GetSetFlag( write_set ) && geom_vec[i]->GetType().m_Type == MESH_GEOM_TYPE )
        {
            MeshGeom* mg = ( MeshGeom* )geom_vec[i];            // Cast
            node_offset = mg->WriteGMshNodes( file_id, node_offset );
        }
    }
    fprintf( file_id, "$EndNodes\n" );

    //==== Dump Tris ====//
    fprintf( file_id, "$Elements\n" );
    fprintf( file_id, "%d\n", num_tris );
    int tri_offset = 0;
    for ( i = 0 ; i < ( int )geom_vec.size() ; i++ )
    {
        if ( geom_vec[i]->GetSetFlag( write_set ) && geom_vec[i]->GetType().m_Type == MESH_GEOM_TYPE )
        {
            MeshGeom* mg = ( MeshGeom* )geom_vec[i];            // Cast
            tri_offset = mg->WriteGMshTris( file_id, node_offset_vec[i], tri_offset );
        }
    }
    fprintf( file_id, "$EndElements\n" );

    fclose( file_id );

}

void Vehicle::WriteX3DFile( const string & file_name, int write_set )
{
    vector< Geom* > geom_vec = FindGeomVec( GetGeomVec() );
    if ( !geom_vec[0] )
    {
        return;
    }

    xmlDocPtr doc = xmlNewDoc( BAD_CAST "1.0" );

    xmlNodePtr root = xmlNewNode( NULL, BAD_CAST "X3D" );
    xmlDocSetRootElement( doc, root );

    xmlNodePtr scene_node = xmlNewChild( root, NULL, BAD_CAST "Scene", NULL );

    WriteX3DViewpoints( scene_node );

    //==== All Geometry ====//
    for ( int i = 0 ; i < ( int )geom_vec.size() ; i++ )
    {
        if ( geom_vec[i]->GetSetFlag( write_set ) && geom_vec[i]->GetType().m_Type != BLANK_GEOM_TYPE && geom_vec[i]->GetType().m_Type != HINGE_GEOM_TYPE )
        {
            xmlNodePtr shape_node = xmlNewChild( scene_node, NULL, BAD_CAST "Shape", NULL );

            xmlNodePtr app_node = xmlNewChild( shape_node, NULL, BAD_CAST "Appearance", NULL );

            WriteX3DMaterial( app_node, geom_vec[i]->GetMaterial() ); // Default until materials are implemented in Geom

            geom_vec[i]->WriteX3D( shape_node );
        }
    }

    //===== Save XML Tree and Free Doc =====//
    xmlSaveFormatFile( file_name.c_str(), doc, 1 );
    xmlFreeDoc( doc );
}

void Vehicle::WriteX3DViewpoints( xmlNodePtr node )
{
    char numstr[255];
    string format3;
    string format4;
    format3 = "%lf %lf %lf";
    format4 = format3 + " %lf";

    //==== Update box and get key values ====//
    UpdateBBox();
    vec3d center = m_BBox.GetCenter();
    double len = m_BBox.DiagDist();
    double fov = .4;
    double dist = len / ( 2 * tan( fov / 2 ) );

    // Set the names and vectors to the different viewpoints //
    string x3d_views[] = {"iso", "front", "top", "right"};
    double view_degree[4][4] = { { -1, -1, 1, -PI / 4 } , { -1, 0, 0, -PI / 2}, {0, 0, 1, 0}, {0, -1, 0, 0} };
    vec3d k = vec3d( 0, 0, 1 );

    for( int i = 0; i < sizeof( view_degree ) / sizeof( double[4] ) ; i++ )
    {
        vec3d view_axis = vec3d( view_degree[i][0], view_degree[i][1], view_degree[i][2] );
        view_axis.normalize();

        vec3d rot_axis = cross( k, view_axis );
        double angle = asin( rot_axis.mag() );
        rot_axis.normalize();

        // if rotating view again combine rotations using quaternions //
        if ( view_degree[i][3] != 0 )
        {
            quat rot1 = quat( rot_axis, angle );
            quat rot2 = quat( view_axis, view_degree[i][3] );
            quat combined_rot = hamilton( rot2, rot1 );
            combined_rot.quat2axisangle( rot_axis, angle );
        }

        vec3d position = center + ( view_axis * dist );

        // Convert vectors to strings //
        string orients, cents, posits, name, sfov;

        sprintf( numstr, format4.c_str(),  rot_axis.x(), rot_axis.y(), rot_axis.z(), angle );
        orients = numstr;

        sprintf( numstr, format3.c_str(), center.x(), center.y(), center.z() );
        cents = numstr;

        sprintf( numstr, format3.c_str(), position.x(), position.y(), position.z() );
        posits = numstr;

        sprintf( numstr, "%lf", fov );
        sfov = numstr;

        // write first viewpoint twice so viewpoint buttons will work correctly //
        if ( i == 0 )
        {
            xmlNodePtr first_view_node = xmlNewChild( node, NULL, BAD_CAST "Viewpoint", BAD_CAST " " );
            WriteX3DViewpointProps( first_view_node, orients, cents, posits, sfov, string( "first" ) );
        }

        // write each viewpoint node's properties //
        xmlNodePtr viewpoint_node = xmlNewChild( node, NULL, BAD_CAST "Viewpoint", BAD_CAST " " );
        WriteX3DViewpointProps( viewpoint_node, orients, cents, posits, sfov, x3d_views[i].c_str() );
    }
}

void Vehicle::WriteX3DViewpointProps( xmlNodePtr node, string orients, string cents, string posits, string sfov, string name )
{
    xmlSetProp( node, BAD_CAST "id", BAD_CAST name.c_str() );
    xmlSetProp( node, BAD_CAST "description", BAD_CAST name.c_str() );
    xmlSetProp( node, BAD_CAST "orientation", BAD_CAST orients.c_str() );
    xmlSetProp( node, BAD_CAST "centerOfRotation", BAD_CAST cents.c_str() );
    xmlSetProp( node, BAD_CAST "position", BAD_CAST posits.c_str() );
    xmlSetProp( node, BAD_CAST "fieldOfView", BAD_CAST sfov.c_str() );
}

void Vehicle::WriteX3DMaterial( xmlNodePtr node, Material * material )
{
    if ( !material ) return;

    string diffs, emisss, specs;
    char numstr[255];
    vec3d dif,emi,spec,amb;
    xmlNodePtr mat_node = xmlNewChild( node, NULL, BAD_CAST "Material", BAD_CAST " " );

    material->GetDiffuse(dif);
    dif = dif/255.0;

    diffs = StringUtil::vec3d_to_string(dif,"%lf %lf %lf");
    xmlSetProp( mat_node, BAD_CAST "diffuseColor", BAD_CAST diffs.c_str() );

    material->GetEmissive(emi);
    emi = emi/255.0;
    emisss = StringUtil::vec3d_to_string(emi,"%lf %lf %lf");
    xmlSetProp( mat_node, BAD_CAST "emissiveColor", BAD_CAST emisss.c_str() );

    material->GetSpecular(spec);
    spec = spec/255.0;
    specs = StringUtil::vec3d_to_string(spec,"%lf %lf %lf");
    xmlSetProp( mat_node, BAD_CAST "specularColor", BAD_CAST specs.c_str() );

    double alpha;
    material->GetAlpha(alpha);
    sprintf( numstr, "%lf", 1.0-alpha );
    xmlSetProp( mat_node, BAD_CAST "transparency", BAD_CAST numstr );

    double shine;
    material->GetShininess(shine);
    sprintf( numstr, "%lf", shine );
    xmlSetProp( mat_node, BAD_CAST "shininess", BAD_CAST numstr );

    material->GetAmbient(amb);
    double ambd = 0.0;

    for( int i = 0; i < 3; i++ )
    {
        ambd += amb[i] / dif[i];
    }
    ambd = ambd / 3.0;



    sprintf( numstr, "%lf", ambd );
    xmlSetProp( mat_node, BAD_CAST "ambientIntensity", BAD_CAST numstr );
}

void Vehicle::WritePovRayFile( const string & file_name, int write_set )
{
    UpdateBBox();
    int i;

    vector< Geom* > geom_vec = FindGeomVec( GetGeomVec() );
    if ( !geom_vec[0] )
    {
        return;
    }

    //==== Figure Out Basename ====//
    string base_name = file_name;
    std::string::size_type loc = base_name.find_last_of( "." );
    if ( loc != base_name.npos )
    {
        base_name = base_name.substr( 0, loc );
    }

    string inc_file_name = base_name;
    inc_file_name.append( ".inc" );

    FILE* inc_out = fopen( inc_file_name.c_str(), "w" );
    int comp_num = 0;
    for ( i = 0 ; i < ( int )geom_vec.size() ; i++ )
    {
        if ( geom_vec[i]->GetSetFlag( write_set ) )
        {
            geom_vec[i]->WritePovRay( inc_out, comp_num );
            comp_num++;
        }
    }

    //==== Add Some Decent Textures ====//
    fprintf( inc_out, "#declare lightgreymetal = texture {\n  pigment { color rgb < 0.9, 0.9, 0.9 > } \n" );
    fprintf( inc_out, "    normal { granite, 0.01 }\n" );
    fprintf( inc_out, "    finish { ambient 0.2  diffuse 1.0   specular 0.5  roughness 0.1  metallic reflection 0.05 }\n}\n" );

    fprintf( inc_out, "#declare darkgreymetal = texture {\n  pigment { color rgb < 0.7, 0.7, 0.7 > } \n" );
    fprintf( inc_out, "    normal { granite, 0.005 }\n" );
    fprintf( inc_out, "    finish { ambient 0.2  diffuse 1.0   specular 0.8  roughness 0.15   }\n}\n" );

    fprintf( inc_out, "#declare bluegreymetal = texture {\n  pigment { color rgb < 0.4, 0.4, 0.45 > } \n" );
    fprintf( inc_out, "    normal { granite, 0.02 }\n" );
    fprintf( inc_out, "    finish { ambient 0.2  diffuse 1.0   specular 0.8  roughness 0.15 metallic  }\n}\n" );

    fprintf( inc_out, "#declare canopyglass = texture {\n  pigment { color rgb < 0.3, 0.3, 0.3, 0.5 > } \n" );
    fprintf( inc_out, "    finish { ambient 0.1  diffuse 1.0   specular 1.0  roughness 0.01 reflection 0.4  }\n}\n" );

    fclose( inc_out );

    //==== Open POV File  ====//
    string pov_file_name = base_name;
    pov_file_name += ".pov";

    FILE* pov_file = fopen( pov_file_name.c_str(), "w" );

    fprintf( pov_file, "#version 3.6;\n\n" );
    fprintf( pov_file, "#include \"%s\"\n", inc_file_name.c_str() );

    fprintf( pov_file, "#include \"colors.inc\"\n" );
    fprintf( pov_file, "#include \"shapes.inc\"\n" );
    fprintf( pov_file, "#include \"textures.inc\"\n\n" );

    fprintf( pov_file, "global_settings { assumed_gamma 1 }\n\n" );

    BndBox bb = GetBndBox();
    vec3d center = bb.GetCenter();
    double diag  = bb.DiagDist();
    double mult  = 1.3;

    fprintf( pov_file, "camera { location < %6.1f, %6.1f, %6.1f > sky < 0.0, 0.0, -1.0 >  look_at < %6.1f, %6.1f, %6.1f > }\n",
             mult * bb.GetMin( 0 ), mult * bb.GetMin( 1 ), mult * bb.GetMin( 2 ), center.x(), center.z(), center.y() );

    fprintf( pov_file, "light_source { < %6.1f, %6.1f, %6.1f >  color White }\n", center.x(), center.z() + diag, center.y() );

    comp_num = 0;
    for ( i = 0 ; i < ( int )geom_vec.size() ; i++ )
    {
        if (  geom_vec[i]->GetSetFlag( write_set ) )
        {
            string name = geom_vec[i]->GetName();
            StringUtil::chance_space_to_underscore( name );
            fprintf( pov_file, "mesh { %s_%d texture {darkgreymetal} } \n", name.c_str(), comp_num );
            comp_num++;
        }
    }

    fclose( pov_file );
}

void Vehicle::FetchXFerSurfs( int write_set, vector< XferSurf > &xfersurfs )
{
    vector< Geom* > geom_vec = FindGeomVec( GetGeomVec() );

    int icomp = 0;
    for ( int i = 0 ; i < ( int )geom_vec.size() ; i++ )
    {
        if( geom_vec[i]->GetSetFlag( write_set ) )
        {
            vector<VspSurf> surf_vec;
            geom_vec[i]->GetSurfVec( surf_vec );

            for ( int j = 0; j < ( int )surf_vec.size(); j++ )
            {
                surf_vec[j].FetchXFerSurf( geom_vec[i]->GetID(), geom_vec[i]->GetMainSurfID( j ), icomp, xfersurfs );
                icomp++;
            }
        }
    }
}

void Vehicle::WriteSTEPFile( const string & file_name, int write_set )
{
    STEPutil step( m_STEPLenUnit(), m_STEPTol() );

<<<<<<< HEAD
	string name = "''";

    vector< Geom* > geom_vec = FindGeomVec( GetGeomVec( false ) );
=======
    vector< Geom* > geom_vec = FindGeomVec( GetGeomVec() );
>>>>>>> 18e4e8e0
    for ( int i = 0 ; i < ( int )geom_vec.size() ; i++ )
    {
        if( geom_vec[i]->GetSetFlag( write_set ) )
        {
            vector<VspSurf> surf_vec;
            geom_vec[i]->GetSurfVec( surf_vec );

            for ( int j = 0; j < surf_vec.size(); j++ )
            {
                int mainid = geom_vec[i]->GetMainSurfID( j );

                vector < double > usplit;
                vector < double > wsplit;

                vector < SubSurface *> ssvec = geom_vec[i]->GetSubSurfVec();

                if ( m_STEPSplitSubSurfs() )
                {
                    for ( int k = 0; k < ssvec.size(); k++ )
                    {
                        SubSurface *sub = ssvec[ k ];
                        if ( sub )
                        {
                            if( sub->m_MainSurfIndx() == mainid )
                            {
                                if( sub->GetType() == vsp::SS_LINE )
                                {
                                    SSLine *subline = (SSLine*) sub;

                                    if( subline->m_ConstType() == vsp::CONST_U )
                                    {
                                        usplit.push_back( subline->m_ConstVal() * surf_vec[j].GetUMax() );
                                    }
                                    else
                                    {
                                        wsplit.push_back( subline->m_ConstVal() * surf_vec[j].GetWMax() );
                                    }
                                }
                            }
                        }
                    }
                }
				// Component name
				name = geom_vec[i]->GetName();

                step.AddSurf( &surf_vec[j], m_STEPSplitSurfs(), m_STEPMergePoints(), m_STEPToCubic(), m_STEPToCubicTol(), m_STEPTrimTE(), usplit, wsplit, name );
            }
        }
    }

    step.WriteFile( file_name );
}

void Vehicle::WriteStructureSTEPFile( const string & file_name )
{
    int len;
    switch ( m_StructUnit() )
    {
        case vsp::SI_UNIT:
            len = UNIT_METER;
            break;

        case vsp::CGS_UNIT:
            len =  UNIT_CENTIMETER;
            break;

        case vsp::MPA_UNIT:
            len =  UNIT_MM;
            break;

        case vsp::BFT_UNIT:
            len = UNIT_FOOT;
            break;

        case vsp::BIN_UNIT:
            len =  UNIT_IN;
            break;
    }

    STEPutil step( len, m_STEPStructureTol() );

    vector < double > usplit;
    vector < double > wsplit;

    FeaStructure* fea_struct = StructureMgr.GetFeaStruct( m_STEPStructureExportIndex() );
    fea_struct->Update();

    vector < FeaPart* > fea_part_vec = fea_struct->GetFeaPartVec();

    for ( int i = 0; i < fea_part_vec.size(); i++ )
    {
        FeaPart* part = fea_part_vec[i];
        vector < VspSurf > surf_vec = part->GetFeaPartSurfVec();

        for ( int j = 0; j < surf_vec.size(); j++ )
        {
            step.AddSurf( &surf_vec[j], m_STEPStructureSplitSurfs(), m_STEPStructureMergePoints(), m_STEPStructureToCubic(), m_STEPStructureToCubicTol(), false, usplit, wsplit );
        }
    }

    step.WriteFile( file_name );
}

void Vehicle::WriteIGESFile( const string & file_name, int write_set )
{
    WriteIGESFile( file_name, write_set, m_IGESLenUnit(), m_IGESSplitSubSurfs(), m_IGESSplitSurfs(), m_IGESToCubic(),
                   m_IGESToCubicTol(), m_IGESTrimTE(), m_IGESLabelID(), m_IGESLabelName(), m_IGESLabelSurfNo(),
                   m_IGESLabelSplitNo(), m_IGESLabelDelim() );
}

void Vehicle::WriteIGESFile( const string & file_name, int write_set, int lenUnit, bool splitSubSurfs,
                             bool splitSurfs, bool toCubic, double toCubicTol, bool trimTE, bool labelID,
                             bool labelName, bool labelSurfNo, bool labelSplitNo, int delimType )
{
    string delim = StringUtil::get_delim( delimType );

    DLL_IGES model;

    // Note, YD not handled by libIGES.
    switch( lenUnit )
    {
    case vsp::LEN_CM:
        model.SetUnitsFlag( UNIT_CENTIMETER );
        break;
    case vsp::LEN_M:
        model.SetUnitsFlag( UNIT_METER );
        break;
    case vsp::LEN_MM:
        model.SetUnitsFlag( UNIT_MM );
        break;
    case vsp::LEN_IN:
        model.SetUnitsFlag( UNIT_IN );
        break;
    case vsp::LEN_FT:
        model.SetUnitsFlag( UNIT_FOOT );
        break;
    }

    model.SetNativeSystemID( VSPVERSION4 );

    vector< Geom* > geom_vec = FindGeomVec( GetGeomVec() );
    for ( int i = 0 ; i < ( int )geom_vec.size() ; i++ )
    {
        if( geom_vec[i]->GetSetFlag( write_set ) )
        {
            vector<VspSurf> surf_vec;
            geom_vec[i]->GetSurfVec( surf_vec );

            for ( int j = 0; j < surf_vec.size(); j++ )
            {
                int mainid = geom_vec[i]->GetMainSurfID( j );

                vector < double > usplit;
                vector < double > wsplit;

                vector < SubSurface *> ssvec = geom_vec[i]->GetSubSurfVec();

                if ( splitSubSurfs )
                {
                    for ( int k = 0; k < ssvec.size(); k++ )
                    {
                        SubSurface *sub = ssvec[ k ];
                        if ( sub )
                        {
                            if( sub->m_MainSurfIndx() == mainid )
                            {
                                if( sub->GetType() == vsp::SS_LINE )
                                {
                                    SSLine *subline = (SSLine*) sub;

                                    if( subline->m_ConstType() == vsp::CONST_U )
                                    {
                                        usplit.push_back( subline->m_ConstVal() * surf_vec[j].GetUMax() );
                                    }
                                    else
                                    {
                                        wsplit.push_back( subline->m_ConstVal() * surf_vec[j].GetWMax()  );
                                    }
                                }
                            }
                        }
                    }
                }

                string prefix;

                if ( labelID )
                {
                    prefix = geom_vec[i]->GetID();
                }

                if ( labelName )
                {
                    if ( prefix.size() > 0 )
                    {
                        prefix.append( delim );
                    }
                    prefix.append( geom_vec[i]->GetName() );
                }

                if ( labelSurfNo )
                {
                    if ( prefix.size() > 0 )
                    {
                        prefix.append( delim );
                    }
                    prefix.append( to_string( j ) );
                }

                surf_vec[j].ToIGES( model, splitSurfs, toCubic, toCubicTol, trimTE, usplit, wsplit, prefix, labelSplitNo, delim );
            }
        }
    }

    model.Write( file_name.c_str(), true );
}

void Vehicle::WriteStructureIGESFile( const string & file_name )
{
    WriteStructureIGESFile( file_name, m_IGESStructureExportIndex(), m_IGESStructureSplitSurfs(), m_IGESStructureToCubic(),
                   m_IGESStructureToCubicTol(), m_IGESStructureLabelID(), m_IGESStructureLabelName(), m_IGESStructureLabelSurfNo(),
                   m_IGESStructureLabelSplitNo(), m_IGESStructureLabelDelim() );
}

void Vehicle::WriteStructureIGESFile( const string & file_name, int feaMeshStructIndex,
                             bool splitSurfs, bool toCubic, double toCubicTol, bool labelID,
                             bool labelName, bool labelSurfNo, bool labelSplitNo, int delimType )
{
    string delim = StringUtil::get_delim( delimType );

    DLL_IGES model;

    // Note, YD not handled by libIGES.
    switch ( m_StructUnit() )
    {
        case vsp::SI_UNIT:
            model.SetUnitsFlag( UNIT_METER );
            break;

        case vsp::CGS_UNIT:
            model.SetUnitsFlag( UNIT_CENTIMETER );
            break;

        case vsp::MPA_UNIT:
            model.SetUnitsFlag( UNIT_MM );
            break;

        case vsp::BFT_UNIT:
            model.SetUnitsFlag( UNIT_FOOT );
            break;

        case vsp::BIN_UNIT:
            model.SetUnitsFlag( UNIT_IN );

            break;
    }


    model.SetNativeSystemID( VSPVERSION4 );

    vector < double > usplit;
    vector < double > wsplit;

    FeaStructure* fea_struct = StructureMgr.GetFeaStruct( feaMeshStructIndex );
    fea_struct->Update();

    vector < FeaPart* > fea_part_vec = fea_struct->GetFeaPartVec();

    for ( int i = 0; i < fea_part_vec.size(); i++ )
    {
        FeaPart* part = fea_part_vec[i];
        vector < VspSurf > surf_vec = part->GetFeaPartSurfVec();

        for ( int j = 0; j < surf_vec.size(); j++ )
        {
            string prefix;

            if ( labelID )
            {
                prefix = fea_struct->GetParentGeomID();
            }

            if ( labelName )
            {
                if ( prefix.size() > 0 )
                {
                    prefix.append( delim );
                }
                prefix.append( part->GetName() );
            }

            if ( labelSurfNo )
            {
                if ( prefix.size() > 0 )
                {
                    prefix.append( delim );
                }
                prefix.append( to_string( j ) );
            }

            surf_vec[j].ToIGES( model, splitSurfs, toCubic, toCubicTol, false, usplit, wsplit, prefix, labelSplitNo, delim );
        }
    }

    model.Write( file_name.c_str(), true );
}

void Vehicle::WriteBEMFile( const string &file_name, int write_set )
{
    Geom* geom = FindGeom( m_BEMPropID );

    PropGeom* pgeom = dynamic_cast < PropGeom* > ( geom );
    if ( pgeom )
    {
        string rid = pgeom->BuildBEMResults();

        Results* resptr = ResultsMgr.FindResultsPtr( rid );
        if( resptr )
        {
            resptr->WriteBEMFile( file_name );
        }
    }
}

void Vehicle::WriteAirfoilFile( const string &file_name, int write_set )
{
    FILE* meta_fid = fopen( file_name.c_str(), "w" );
    if ( !meta_fid )
    {
        return;
    }

    fprintf( meta_fid, "# AIRFOIL METADATA CSV FILE\n\n" );

    // Determine directory to place all airfoil files (same directory as metadata file)
    size_t last_index = file_name.find_last_of( "/\\" );
    if ( last_index > 0 && last_index != std::string::npos )
    {
        m_AFFileDir = file_name.substr( 0, ( last_index + 1 ) );
        fprintf( meta_fid, "Airfoil File Directory, %s\n\n", m_AFFileDir.c_str() );
    }
    else if ( m_ExePath.find_last_of( "/\\" ) > 0 && m_ExePath.find_last_of( "/\\" ) != std::string::npos )
    {
        m_AFFileDir = m_ExePath.substr( 0, ( m_ExePath.find_last_of( "/\\" ) + 1 ) ); // place all airfoil files in executable directory
        fprintf( meta_fid, "Airfoil File Directory, %s\n\n", m_AFFileDir.c_str() );
    }
    else
    {
        m_AFFileDir = string();
    }

    vector< Geom* > geom_vec = FindGeomVec( GetGeomVec() );

    for ( int i = 0; i < (int)geom_vec.size(); i++ )
    {
        if ( geom_vec[i]->GetSetFlag( write_set ) && ( geom_vec[i]->GetType().m_Type == MS_WING_GEOM_TYPE || geom_vec[i]->GetType().m_Type == PROP_GEOM_TYPE ) )
        {
            geom_vec[i]->WriteAirfoilFiles( meta_fid );
        }
    }

    fclose( meta_fid );
}

void Vehicle::WriteDXFFile( const string & file_name, int write_set )
{
    FILE* dxf_file = fopen( file_name.c_str(), "w" );

    if ( dxf_file )
    {
        vector< Geom* > geom_vec = FindGeomVec( GetGeomVec() );

        if ( geom_vec.size() == 0 )
        {
            return;
        }

        BndBox dxfbox;

        // Clear Vehicle Projection Line Vec and Reset Color Count
        m_ColorCount = 0;
        m_VehProjectVec3d.clear();
        m_VehProjectVec3d.resize( 3 );

        // Tesselation adjustment
        // Tesselation must be an integer -- something rational should be done with either
        // tessfactor or the places where it is used.
        double tessfactor = m_DXFTessFactor.Get();

        for ( int i = 0 ; i < ( int )geom_vec.size() ; i++ )
        {
            if ( geom_vec[i]->GetSetFlag( write_set ) )
            {
                // Get Vehicle Bounding Box
                dxfbox.Update( geom_vec[i]->GetBndBox() );

                // Clear Geom Projection Vec
                geom_vec[i]->ClearGeomProjectVec3d();

                if ( ( m_DXFProjectionFlag() && m_DXFTessFactor.Get() != 1.0 ) )
                {
                    // Increase tellelation:
                    geom_vec[i]->m_TessW.Set( (int)( geom_vec[i]->m_TessW() * tessfactor ) );

                    int num_xsec_surf = geom_vec[i]->GetNumXSecSurfs();

                    if ( num_xsec_surf > 0 ) // Increase U tesselation by section for segmented geoms
                    {
                        for ( unsigned int j = 0; j < num_xsec_surf; j++ )
                        {
                            XSecSurf* xsecsurf = geom_vec[i]->GetXSecSurf( j );

                            if ( xsecsurf )
                            {
                                int num_xsec = xsecsurf->NumXSec();

                                for ( unsigned int k = 0; k < num_xsec; k++ )
                                {
                                    XSec* curr_xsec = xsecsurf->FindXSec( k );

                                    if ( curr_xsec )
                                    {
                                        curr_xsec->m_SectTessU.Set( (int)( curr_xsec->m_SectTessU() * tessfactor ) );
                                    }
                                }
                            }
                        }
                    }
                    else
                    {
                        geom_vec[i]->m_TessU.Set((int)( geom_vec[i]->m_TessU() * tessfactor ) );
                    }
                }

                if ( m_DXFAllXSecFlag() )
                {
                    // Force XSec Feature Line Visibility:
                    geom_vec[i]->SetForceXSecFlag( true );
                }

                if ( ( m_DXFProjectionFlag() && tessfactor != 1.0 ) || m_DXFAllXSecFlag() )
                {
                    // Update Geom:
                    geom_vec[i]->Update( true );
                }
            }
        }

        // Write DXF Header
        WriteDXFHeader( dxf_file, m_DXFLenUnit.Get() );

        if ( m_DXFProjectionFlag() )
        {
            // Generate Mesh for Projections:
            vector < TMesh* > TotalProjectMeshVec;

            for ( int i = 0; i < (int)geom_vec.size(); i++ )
            {
                if ( geom_vec[i]->GetSetFlag( write_set ) )
                {
                    vector< TMesh* > tMeshVec = geom_vec[i]->CreateTMeshVec();
                    for ( int j = 0; j < (int)tMeshVec.size(); j++ )
                    {
                        TotalProjectMeshVec.push_back( tMeshVec[j] );
                    }
                }
            }
            // Generate Geom and Vehicle Projection Line Vectors:
            ProjectionMgr.ExportProjectLines( TotalProjectMeshVec );

            // Delete TMesh Pointers
            for ( unsigned int i = 0; i < TotalProjectMeshVec.size(); i++ )
            {
                delete TotalProjectMeshVec[i];
            }
            TotalProjectMeshVec.clear();
        }

        for ( int i = 0 ; i < ( int )geom_vec.size() ; i++ )
        {
            if ( geom_vec[i]->GetSetFlag( write_set ) )
            {
                // Write Geom Projection Lines:
                if ( m_DXFProjectionFlag() )
                {
                    geom_vec[i]->WriteProjectionLinesDXF( dxf_file, dxfbox );
                }

                // Write Feature Lines:
                geom_vec[i]->WriteFeatureLinesDXF( dxf_file, dxfbox );
            }
        }

        if ( m_DXFProjectionFlag() )
        {
            // Write Total Projection Lines:
            WriteVehProjectionLinesDXF( dxf_file, dxfbox );
        }

        for ( int i = 0 ; i < ( int )geom_vec.size() ; i++ )
        {
            if ( geom_vec[i]->GetSetFlag( write_set ) )
            {
                // Clear Geom Projection Vec
                geom_vec[i]->ClearGeomProjectVec3d();

                if ( ( m_DXFProjectionFlag() && tessfactor != 1.0 ) )
                {
                    // Restore tellelation and update:
                    geom_vec[i]->m_TessW.Set( (int)( geom_vec[i]->m_TessW.GetLastVal() ) );

                    int num_xsec_surf = geom_vec[i]->GetNumXSecSurfs();

                    if ( num_xsec_surf > 0 ) // Restore U tesselation by section for segmented geoms
                    {
                        for ( unsigned int j = 0; j < num_xsec_surf; j++ )
                        {
                            XSecSurf* xsecsurf = geom_vec[i]->GetXSecSurf( j );

                            if ( xsecsurf )
                            {
                                int num_xsec = xsecsurf->NumXSec();

                                for ( unsigned int k = 0; k < num_xsec; k++ )
                                {
                                    XSec* curr_xsec = xsecsurf->FindXSec( k );

                                    if ( curr_xsec )
                                    {
                                        curr_xsec->m_SectTessU.Set( (int)( curr_xsec->m_SectTessU.GetLastVal() ) );
                                    }
                                }
                            }
                        }
                    }
                    else
                    {
                        geom_vec[i]->m_TessU.Set( (int)( geom_vec[i]->m_TessU.GetLastVal() ) );
                    }
                }

                if ( m_DXFAllXSecFlag() )
                {
                    // Restore Feature Line Visibility:
                    geom_vec[i]->SetForceXSecFlag( false );
                }

                if ( ( m_DXFProjectionFlag() && tessfactor != 1.0 ) || m_DXFAllXSecFlag() )
                {
                    // Update Geom:
                    geom_vec[i]->Update( true );
                }
            }
        }

        WriteDXFClose( dxf_file );

        fclose( dxf_file );

        // Clear Projection Line Vec:
        m_VehProjectVec3d.clear(); 

        // Restore Color Counter:
        m_ColorCount = 0;
    }
    else
    {
        fprintf( stderr, "Error: File export failed\nFile: %s\n", file_name.c_str() );
    }
}

void Vehicle::WriteSVGFile( const string & file_name, int write_set )
{
    vector< Geom* > geom_vec = FindGeomVec( GetGeomVec() );

    if ( geom_vec.size() == 0 )
    {
        return;
    }

    xmlDocPtr doc = xmlNewDoc( ( const xmlChar * )"1.0" );

    xmlNodePtr root = xmlNewNode( NULL, ( const xmlChar * )"svg" );
    doc->standalone=0;
    
    xmlDocSetRootElement( doc, root );

    // Tesselation adjustment
    double tessfactor = m_SVGTessFactor.Get();

    BndBox svgbox;

    // Clear Vehicle Projection Line Vec
    m_VehProjectVec3d.clear();
    m_VehProjectVec3d.resize( 3 );

    for ( int i = 0 ; i < ( int )geom_vec.size() ; i++ )
    {
        if ( geom_vec[i]->GetSetFlag( write_set ) )
        {
            // Get Vehicle Bounding Box
            svgbox.Update( geom_vec[i]->GetBndBox() );

            // Clear Geom Projection Vec
            geom_vec[i]->ClearGeomProjectVec3d();

            if ( ( m_SVGProjectionFlag() && tessfactor != 1.0 ) )
            {
                // Increase tellelation:
                geom_vec[i]->m_TessW.Set( (int)( geom_vec[i]->m_TessW() * tessfactor ) );

                int num_xsec_surf = geom_vec[i]->GetNumXSecSurfs();

                if ( num_xsec_surf > 0 ) // Increase U tesselation by section for segmented geoms
                {
                    for ( unsigned int j = 0; j < num_xsec_surf; j++ )
                    {
                        XSecSurf* xsecsurf = geom_vec[i]->GetXSecSurf( j );

                        if ( xsecsurf )
                        {
                            int num_xsec = xsecsurf->NumXSec();

                            for ( unsigned int k = 0; k < num_xsec; k++ )
                            {
                                XSec* curr_xsec = xsecsurf->FindXSec( k );

                                if ( curr_xsec )
                                {
                                    curr_xsec->m_SectTessU.Set( (int)( curr_xsec->m_SectTessU() * tessfactor ) );
                                }
                            }
                        }
                    }
                }
                else
                {
                    geom_vec[i]->m_TessU.Set( (int)( geom_vec[i]->m_TessU() * tessfactor ) );
                }
            }

            if ( m_SVGAllXSecFlag() )
            {
                // Force XSec Feature Line Visibility:
                geom_vec[i]->SetForceXSecFlag( true );
            }

            if ( ( m_SVGProjectionFlag() && tessfactor != 1.0 ) || m_SVGAllXSecFlag() )
            {
                // Update Geom:
                geom_vec[i]->Update( true );
            }
        }
    }

    // Write SVG Header:
    WriteSVGHeader( root, svgbox );

    if ( m_SVGProjectionFlag() )
    {
        // Generate Mesh for Projections:
        vector < TMesh* > TotalProjectMeshVec;

        for ( int i = 0; i < (int)geom_vec.size(); i++ )
        {
            if ( geom_vec[i]->GetSetFlag( write_set ) )
            {
                vector< TMesh* > tMeshVec = geom_vec[i]->CreateTMeshVec();
                for ( int j = 0; j < (int)tMeshVec.size(); j++ )
                {
                    TotalProjectMeshVec.push_back( tMeshVec[j] );
                }
            }
        }

        // Generate Geom and Vehicle Projection Line Vectors:
        ProjectionMgr.ExportProjectLines( TotalProjectMeshVec );

        // Delete TMesh Pointers 
        for ( unsigned int i = 0; i < TotalProjectMeshVec.size(); i++ )
        {
            delete TotalProjectMeshVec[i];
        }
        TotalProjectMeshVec.clear();
    }

    for ( int i = 0 ; i < ( int )geom_vec.size() ; i++ )
    {
        if ( geom_vec[i]->GetSetFlag( write_set ) )
        {
            if ( m_SVGProjectionFlag() )
            {
                // Write Geom Projection Lines
                geom_vec[i]->WriteProjectionLinesSVG( root, svgbox );
            }

            // Write Feature Lines
            geom_vec[i]->WriteFeatureLinesSVG( root, svgbox );
        }
    }

    if ( m_SVGProjectionFlag() )
    {
        // Write Vehicle Projection Lines
        WriteVehProjectionLinesSVG( root, svgbox );
    }

    for ( int i = 0 ; i < ( int )geom_vec.size() ; i++ )
    {
        if ( geom_vec[i]->GetSetFlag( write_set ) )
        {
            // Clear Geom Projection Line Vec
            geom_vec[i]->ClearGeomProjectVec3d();

            if ( ( m_SVGProjectionFlag() && tessfactor != 1.0 ) )
            {
                // Restore tellelation and update:
                geom_vec[i]->m_TessW.Set( (int)( geom_vec[i]->m_TessW.GetLastVal() ) );

                int num_xsec_surf = geom_vec[i]->GetNumXSecSurfs();

                if ( num_xsec_surf > 0 ) // Restore U tesselation by section for segmented geoms
                {
                    for ( unsigned int j = 0; j < num_xsec_surf; j++ )
                    {
                        XSecSurf* xsecsurf = geom_vec[i]->GetXSecSurf( j );

                        if ( xsecsurf )
                        {
                            int num_xsec = xsecsurf->NumXSec();

                            for ( unsigned int k = 0; k < num_xsec; k++ )
                            {
                                XSec* curr_xsec = xsecsurf->FindXSec( k );

                                if ( curr_xsec )
                                {
                                    curr_xsec->m_SectTessU.Set( (int)( curr_xsec->m_SectTessU.GetLastVal() ) );
                                }
                            }
                        }
                    }
                }
                else
                {
                    geom_vec[i]->m_TessU.Set( (int)( geom_vec[i]->m_TessU.GetLastVal() ) );
                }
            }

            if ( m_SVGAllXSecFlag() )
            {
                // Restore Feature Line Visibility:
                geom_vec[i]->SetForceXSecFlag( false );
            }

            if ( ( m_SVGProjectionFlag() && tessfactor != 1.0 ) || m_SVGAllXSecFlag() )
            {
                // Update Geom:
                geom_vec[i]->Update( true );
            }
        }
    }

    // Add Scale Bar:
    if ( m_SVGLenUnit() != vsp::LEN_UNITLESS )
    {
        WriteSVGScaleBar( root, m_SVGView.Get(), svgbox, m_SVGLenUnit.Get(), m_Scale.Get() );
    }

    //===== Save XML Tree and Free Doc =====//
    int err = xmlSaveFormatFile( file_name.c_str(), doc, 1 );
    xmlFreeDoc( doc );

    // Clear Vehicle Projection Line Vec:
    m_VehProjectVec3d.clear();

    if( err == -1 )  // Failure occurred
    {
        fprintf( stderr, "Error: File export failed\nFile: %s\n", file_name.c_str() );
    }
}

void Vehicle::WritePMARCFile( const string & file_name, int write_set )
{

    int ntstep = 10;
    double dtstep = 0.5;
    double alpha = 10.0;
    double beta = 0.0;

    double cbar = 1.0;
    double Sref = 1.0;
    double b = 1.0;

    //==== Open file ====//
    FILE* fp = fopen( file_name.c_str(), "w" );

    // PMARC header.

    // Case title.
    fprintf(fp," OpenVSP_PMARC_Export\n");
    // Program run/output verbosity options.
    fprintf(fp," &BINP2   LSTINP=2,    LSTOUT=0,    LSTFRQ=0,    LENRUN=0,    LPLTYP=1,     &END\n");
    // Detailed printout information (not used with LSTOUT=0).
    fprintf(fp," &BINP3   LSTGEO=0,    LSTNAB=0,    LSTWAK=0,    LSTCPV=0,                  &END\n");
    // Matrix solver parameters.
    fprintf(fp," &BINP4   MAXIT=200,   SOLRES=0.0005, &END\n");
    // Time stepped wake parameters.
    fprintf(fp," &BINP5   NTSTPS=%d,   DTSTEP=%10.2f,    &END\n", ntstep, dtstep);
    //  Global symmetry and solver parameters.  Note that PMARC is globally in asymmetrical mode.
    fprintf(fp," &BINP6   RSYM=1.0,    RGPR=0.0,    RFF=5.0,  RCORES=0.050,  RCOREW=0.050,  &END\n");
    // Freestream conditions.  1.0 for nondimensional velocity.
    fprintf(fp," &BINP7   VINF=1.0,    VSOUND=1116.0, &END\n");
    // Orientation angle and rotation rates
    fprintf(fp," &BINP8   ALDEG=%6.2f,   YAWDEG=%6.2f,  PHIDOT=0.0,  THEDOT=0.0, PSIDOT=0.0, &END\n", alpha, beta);
    // Oscillatory motion magnitude and frequencies.
    fprintf(fp," &BINP8A  PHIMAX= 0.0, THEMAX=0.0,  PSIMAX=0.0,\n          WRX=0.0,     WRY=0.0,   WRZ=0.0,   &END\n");
    fprintf(fp," &BINP8B  DXMAX=0.0,   DYMAX=0.0,   DZMAX=0.0,\n          WTX=0.0,     WTY=0.0,   WTZ=0.000, &END\n");

    // Reference conditions.
    fprintf(fp," &BINP9   CBAR=%6.2f,  SREF= %6.2f, SSPAN= %6.2f,\n          RMPX=0.0,    RMPY=0.00, RMPZ=0.00, &END\n", cbar, Sref, b/2.0);

    // Special options.  Panel neighbor changes, boundary condition changes, internal flow problems.
    fprintf(fp," &BINP10  NORSET=0,    NBCHGE=0,    NCZONE=0,\n          NCZPCH=0,    CZDUB=0.0, VREF=00.0, &END\n");
    // Normal velocity specification
    fprintf(fp," &BINP11  NORPCH=0,    NORF=0,      NORL=0,\n          NOCF=0,      NOCL=0,    VNORM=0.0, &END\n");
    // Panel neighbor change
    fprintf(fp," &BINP12  KPAN(1)=0,   KSIDE(1)=0,  NEWNAB(1)=0,    NEWSID(1)=0, &END\n");
    // Boundary layer calculation.  Requires onbody streamlines
    fprintf(fp," &BINP13  NBLIT = 0,   &END\n");

    // Geometry section.
    // Assembly coordinate system position, scale, and rotation.
    fprintf(fp," &ASEM1   ASEMX=    0.0000, ASEMY=    0.0000, ASEMZ=    0.0000,\n");
    fprintf(fp,"          ASCAL=    1.0000, ATHET=   0.0,     NODEA=   5,        &END\n");
    // Assembly coordinate system arbitrary rotation axis.
    fprintf(fp," &ASEM2   APXX=0.00,        APYY=0.00,        APZZ=0.00,\n");
    fprintf(fp,"          AHXX=0.00,        AHYY=1.00,        AHZZ=0.00,         &END\n");
    // Component coordinate system position, scale, and rotation.
    fprintf(fp," &COMP1   COMPX=    0.0000, COMPY=    0.0000, COMPZ=    0.0000,\n");
    fprintf(fp,"          CSCAL=    1.0000, CTHET=   0.0,     NODEC=   5,        &END\n");
    // Component coordinate system arbitrary rotation axis.
    fprintf(fp," &COMP2   CPXX= 0.0000,     CPYY= 0.0000,     CPZZ= 0.0000,\n");
    fprintf(fp,"          CHXX= 0.0000,     CHYY=  1.000,     CHZZ= 0.0000,      &END\n");


    int ntotal = 0;

    vector< Geom* > geom_vec = FindGeomVec( GetGeomVec() );
    //==== Write surface boundary points ====//
    for ( int i = 0 ; i < ( int )geom_vec.size() ; i++ )
    {
        if ( geom_vec[i]->GetSetFlag( write_set ) )
        {
            ntotal += geom_vec[i]->GetNumTotalSurfs();
        }
    }

    vector < int > idpat( ntotal );

    int ipatch = 0;
    //==== Write surface boundary points ====//
    for ( int i = 0 ; i < ( int )geom_vec.size() ; i++ )
    {
        if ( geom_vec[i]->GetSetFlag( write_set ) )
        {
            geom_vec[i]->SetupPMARCFile( ipatch, idpat );
        }
    }

    ipatch = 0;
    //==== Write surface boundary points ====//
    for ( int i = 0 ; i < ( int )geom_vec.size() ; i++ )
    {
        if ( geom_vec[i]->GetSetFlag( write_set ) )
        {
            geom_vec[i]->WritePMARCGeomFile(fp, ipatch, idpat);
        }
    }

    ipatch = 0;
    //==== Write surface boundary points ====//
    for ( int i = 0 ; i < ( int )geom_vec.size() ; i++ )
    {
        if ( geom_vec[i]->GetSetFlag( write_set ) )
        {
            geom_vec[i]->WritePMARCWakeFile(fp, ipatch, idpat);
        }
    }

    // Other inputs (minimal namelists to disable features).

    // On body streamline inputs.
    fprintf(fp," &ONSTRM  NONSL =0,             &END\n");
    // Off body velocity scan.
    fprintf(fp," &VS1     NVOLR= 0,  NVOLC= 0,  &END\n");
    // Off body streamline inputs.
    fprintf(fp," &SLIN1   NSTLIN=0,             &END\n");

    fclose(fp);
}

void Vehicle::WriteVehProjectionLinesDXF( FILE * file_name, const BndBox &dxfbox )
{
    bool color = m_DXFColorFlag.Get();

    // Bounding box diagonal, used to separate multi-view drawings
    vec3d shiftvec = dxfbox.GetMax() - dxfbox.GetMin();

    // Shift the vehicle bounding box to align with the +x, +y, +z axes at the orgin
    vec3d to_orgin = GetVecToOrgin( dxfbox );

    string vehiclelayer = "VehicleProjection";

    if ( m_DXF2D3DFlag() == vsp::SET_2D )
    {
        if ( m_DXF2DView() == vsp::VIEW_1 )
        {
            vector < vector < vec3d > > projectionvec = GetVehProjectionLines( m_DXF4View1(), to_orgin );
            FeatureLinesManipulate( projectionvec, m_DXF4View1(), m_DXF4View1_rot(), shiftvec );
            WriteDXFPolylines2D( file_name, projectionvec, vehiclelayer, color, m_ColorCount );
            m_ColorCount++;
        }
        else if ( m_DXF2DView() == vsp::VIEW_2HOR )
        {
            vector < vector < vec3d > > projectionvec1 = GetVehProjectionLines( m_DXF4View1(), to_orgin );

            if ( projectionvec1.size() > 0 )
            {
                FeatureLinesManipulate( projectionvec1, m_DXF4View1(), m_DXF4View1_rot(), shiftvec );
                FeatureLinesShift( projectionvec1, shiftvec, vsp::LEFT, m_DXF4View1_rot(), 0 );
                string vehiclelayer_v1 = vehiclelayer + "_v1";

                WriteDXFPolylines2D( file_name, projectionvec1, vehiclelayer_v1, color, m_ColorCount );
                m_ColorCount++;
            }

            vector < vector < vec3d > > projectionvec2 = GetVehProjectionLines( m_DXF4View2(), to_orgin );

            if ( projectionvec2.size() > 0 )
            {
                FeatureLinesManipulate( projectionvec2, m_DXF4View2(), m_DXF4View2_rot(), shiftvec );
                FeatureLinesShift( projectionvec2, shiftvec, vsp::RIGHT, m_DXF4View2_rot(), 0 );
                string vehiclelayer_v2 = vehiclelayer + "_v2";

                WriteDXFPolylines2D( file_name, projectionvec2, vehiclelayer_v2, color, m_ColorCount );
                m_ColorCount++;
            }
        }
        else if ( m_DXF2DView() == vsp::VIEW_2VER )
        {
            vector < vector < vec3d > > projectionvec1 = GetVehProjectionLines( m_DXF4View1(), to_orgin );

            if ( projectionvec1.size() > 0 )
            {
                FeatureLinesManipulate( projectionvec1, m_DXF4View1(), m_DXF4View1_rot(), shiftvec );
                FeatureLinesShift( projectionvec1, shiftvec, vsp::UP, m_DXF4View1_rot(), 0 );
                string vehiclelayer_v1 = vehiclelayer + "_v1";

                WriteDXFPolylines2D( file_name, projectionvec1, vehiclelayer_v1, color, m_ColorCount );
                m_ColorCount++;
            }

            vector < vector < vec3d > > projectionvec3 = GetVehProjectionLines( m_DXF4View3(), to_orgin );

            if ( projectionvec3.size() > 0 )
            {
                FeatureLinesManipulate( projectionvec3, m_DXF4View3(), m_DXF4View3_rot(), shiftvec );
                FeatureLinesShift( projectionvec3, shiftvec, vsp::DOWN, m_DXF4View3_rot(), 0 );
                string vehiclelayer_v2 = vehiclelayer + "_v2";

                WriteDXFPolylines2D( file_name, projectionvec3, vehiclelayer_v2, color, m_ColorCount );
                m_ColorCount++;
            }
        }
        else if ( m_DXF2DView() == vsp::VIEW_4 )
        {
            vector < vector < vec3d > > projectionvec1 = GetVehProjectionLines( m_DXF4View1(), to_orgin );

            if ( projectionvec1.size() > 0 )
            {
                FeatureLinesManipulate( projectionvec1, m_DXF4View1(), m_DXF4View1_rot(), shiftvec );
                FeatureLinesShift( projectionvec1, shiftvec, vsp::UP, m_DXF4View1_rot(), m_DXF4View2_rot() );
                FeatureLinesShift( projectionvec1, shiftvec, vsp::LEFT, m_DXF4View1_rot(), m_DXF4View3_rot() );
                string vehiclelayer_v1 = vehiclelayer + "_v1";

                WriteDXFPolylines2D( file_name, projectionvec1, vehiclelayer_v1, color, m_ColorCount );
                m_ColorCount++;
            }

            vector < vector < vec3d > > projectionvec2 = GetVehProjectionLines( m_DXF4View2(), to_orgin );

            if ( projectionvec2.size() > 0 )
            {
                FeatureLinesManipulate( projectionvec2, m_DXF4View2(), m_DXF4View2_rot(), shiftvec );
                FeatureLinesShift( projectionvec2, shiftvec, vsp::UP, m_DXF4View2_rot(), m_DXF4View1_rot() );
                FeatureLinesShift( projectionvec2, shiftvec, vsp::RIGHT, m_DXF4View2_rot(), m_DXF4View4_rot() );
                string vehiclelayer_v2 = vehiclelayer + "_v2";

                WriteDXFPolylines2D( file_name, projectionvec2, vehiclelayer_v2, color, m_ColorCount );
                m_ColorCount++;
            }

            vector < vector < vec3d > > projectionvec3 = GetVehProjectionLines( m_DXF4View3(), to_orgin );

            if ( projectionvec3.size() > 0 )
            {
                FeatureLinesManipulate( projectionvec3, m_DXF4View3(), m_DXF4View3_rot(), shiftvec );
                FeatureLinesShift( projectionvec3, shiftvec, vsp::DOWN, m_DXF4View3_rot(), m_DXF4View4_rot() );
                FeatureLinesShift( projectionvec3, shiftvec, vsp::LEFT, m_DXF4View3_rot(), m_DXF4View1_rot() );
                string vehiclelayer_v3 = vehiclelayer + "_v3";

                WriteDXFPolylines2D( file_name, projectionvec3, vehiclelayer_v3, color, m_ColorCount );
                m_ColorCount++;
            }

            vector < vector < vec3d > > projectionvec4 = GetVehProjectionLines( m_DXF4View4(), to_orgin );

            if ( projectionvec4.size() > 0 )
            {
                FeatureLinesManipulate( projectionvec4, m_DXF4View4(), m_DXF4View4_rot(), shiftvec );
                FeatureLinesShift( projectionvec4, shiftvec, vsp::DOWN, m_DXF4View4_rot(), m_DXF4View3_rot() );
                FeatureLinesShift( projectionvec4, shiftvec, vsp::RIGHT, m_DXF4View4_rot(), m_DXF4View2_rot() );
                string vehiclelayer_v4 = vehiclelayer + "_v4";

                WriteDXFPolylines2D( file_name, projectionvec4, vehiclelayer_v4, color, m_ColorCount );
                m_ColorCount++;
            }
        }
    }
}

void Vehicle::WriteVehProjectionLinesSVG( xmlNodePtr root, const BndBox &svgbox )
{
    // Bounding box diagonal, used to separate multi-view drawings
    vec3d shiftvec = svgbox.GetMax() - svgbox.GetMin();

    // Shift the vehicle bounding box to align with the +x, +y, +z axes at the orgin
    vec3d to_orgin = GetVecToOrgin( svgbox );

    if ( m_SVGView() == vsp::VIEW_1 )
    {
        vector < vector < vec3d > > projectionvec = GetVehProjectionLines( m_SVGView1(), to_orgin );
        FeatureLinesManipulate( projectionvec, m_SVGView1(), m_SVGView1_rot(), shiftvec );
        WriteSVGPolylines2D( root, projectionvec, svgbox );
    }
    else if ( m_SVGView() == vsp::VIEW_2HOR )
    {
        vector < vector < vec3d > > projectionvec1 = GetVehProjectionLines( m_SVGView1(), to_orgin );
        FeatureLinesManipulate( projectionvec1, m_SVGView1(), m_SVGView1_rot(), shiftvec );
        FeatureLinesShift( projectionvec1, shiftvec, vsp::LEFT,m_SVGView1_rot(), 0 );
        WriteSVGPolylines2D( root, projectionvec1, svgbox );

        vector < vector < vec3d > > projectionvec2 = GetVehProjectionLines( m_SVGView2(), to_orgin );
        FeatureLinesManipulate( projectionvec2, m_SVGView2(), m_SVGView2_rot(), shiftvec );
        FeatureLinesShift( projectionvec2, shiftvec, vsp::RIGHT, m_SVGView2_rot(), 0 );
        WriteSVGPolylines2D( root, projectionvec2, svgbox );
    }
    else if ( m_SVGView() == vsp::VIEW_NUM::VIEW_2VER )
    {
        vector < vector < vec3d > > projectionvec1 = GetVehProjectionLines( m_SVGView1(), to_orgin );
        FeatureLinesManipulate( projectionvec1, m_SVGView1(), m_SVGView1_rot(), shiftvec );
        FeatureLinesShift( projectionvec1, shiftvec, vsp::UP, m_SVGView1_rot(), 0 );
        WriteSVGPolylines2D( root, projectionvec1, svgbox );

        vector < vector < vec3d > > projectionvec3 = GetVehProjectionLines( m_SVGView3(), to_orgin );
        FeatureLinesManipulate( projectionvec3, m_SVGView3(), m_SVGView3_rot(), shiftvec );
        FeatureLinesShift( projectionvec3, shiftvec, vsp::DOWN, m_SVGView3_rot(), 0 );
        WriteSVGPolylines2D( root, projectionvec3, svgbox );
    }
    else if ( m_SVGView() == vsp::VIEW_NUM::VIEW_4 )
    {
        vector < vector < vec3d > > projectionvec1 = GetVehProjectionLines( m_SVGView1(), to_orgin );
        FeatureLinesManipulate( projectionvec1, m_SVGView1(), m_SVGView1_rot(), shiftvec );
        FeatureLinesShift( projectionvec1, shiftvec, vsp::UP, m_SVGView1_rot(), m_SVGView2_rot() );
        FeatureLinesShift( projectionvec1, shiftvec, vsp::LEFT,m_SVGView1_rot(), m_SVGView3_rot() );
        WriteSVGPolylines2D( root, projectionvec1, svgbox );

        vector < vector < vec3d > > projectionvec2 = GetVehProjectionLines( m_SVGView2(), to_orgin );
        FeatureLinesManipulate( projectionvec2, m_SVGView2(), m_SVGView2_rot(), shiftvec );
        FeatureLinesShift( projectionvec2, shiftvec, vsp::UP, m_SVGView2_rot(), m_SVGView1_rot() );
        FeatureLinesShift( projectionvec2, shiftvec, vsp::RIGHT, m_SVGView2_rot(), m_SVGView4_rot() );
        WriteSVGPolylines2D( root, projectionvec2, svgbox );

        vector < vector < vec3d > > projectionvec3 = GetVehProjectionLines( m_SVGView3(), to_orgin );
        FeatureLinesManipulate( projectionvec3, m_SVGView3(), m_SVGView3_rot(), shiftvec );
        FeatureLinesShift( projectionvec3, shiftvec, vsp::DOWN, m_SVGView3_rot(), m_SVGView4_rot() );
        FeatureLinesShift( projectionvec3, shiftvec, vsp::LEFT, m_SVGView3_rot(), m_SVGView1_rot() );
        WriteSVGPolylines2D( root, projectionvec3, svgbox );

        vector < vector < vec3d > > projectionvec4 = GetVehProjectionLines( m_SVGView4(), to_orgin );
        FeatureLinesManipulate( projectionvec4, m_SVGView4(), m_SVGView4_rot(), shiftvec );
        FeatureLinesShift( projectionvec4, shiftvec, vsp::DOWN, m_SVGView4_rot(), m_SVGView3_rot() );
        FeatureLinesShift( projectionvec4, shiftvec, vsp::RIGHT, m_SVGView4_rot(), m_SVGView2_rot() );
        WriteSVGPolylines2D( root, projectionvec4, svgbox );
    }
}

vector< vector < vec3d > > Vehicle::GetVehProjectionLines( int view, vec3d offset )
{
    vector < vector < vec3d > > PathVec;

    if ( view == vsp::VIEW_LEFT || view == vsp::VIEW_RIGHT )
    {
        PathVec = m_VehProjectVec3d[vsp::Y_DIR];
    }
    else if ( view == vsp::VIEW_FRONT || view == vsp::VIEW_REAR )
    {
        PathVec = m_VehProjectVec3d[vsp::X_DIR];
    }
    else if ( view == vsp::VIEW_TOP || view == vsp::VIEW_BOTTOM )
    {
        PathVec = m_VehProjectVec3d[vsp::Z_DIR];
    }

    for ( int j = 0; j < PathVec.size(); j++ )
    {
        // Shift Projection Lines back near the orgin:
        for ( unsigned int k = 0; k < PathVec[j].size(); k++ )
        {
            PathVec[j][k].offset_x( -offset.x() );
            PathVec[j][k].offset_y( -offset.y() );
            PathVec[j][k].offset_z( -offset.z() );
        }
    }

    return PathVec;
}

void Vehicle::AddLinkableContainers( vector< string > & linkable_container_vec )
{
    ParmContainer::AddLinkableContainers( linkable_container_vec );

    //==== Add Geom Containers ====//
    vector< string > geom_id_vec = GetGeomVec();
    vector< Geom* > geom_vec = FindGeomVec( geom_id_vec );
    for ( int i = 0 ; i < ( int )geom_vec.size() ; i++ )
    {
        geom_vec[i]->AddLinkableContainers( linkable_container_vec );
    }

    StructureMgr.AddLinkableContainers( linkable_container_vec );
}

void Vehicle::UpdateBBox()
{
    BndBox new_box;
    int ngeom;
    vector< Geom* > geom_vec = FindGeomVec( GetGeomVec() );
    ngeom = (int) geom_vec.size();
    for ( int i = 0 ; i < ngeom ; i++ )
    {
        new_box.Update( geom_vec[i]->GetBndBox() );
    }

    if( ngeom > 0 )
    {
        m_BbXLen = new_box.GetMax( 0 ) - new_box.GetMin( 0 );
        m_BbYLen = new_box.GetMax( 1 ) - new_box.GetMin( 1 );
        m_BbZLen = new_box.GetMax( 2 ) - new_box.GetMin( 2 );

        m_BbXMin = new_box.GetMin( 0 );
        m_BbYMin = new_box.GetMin( 1 );
        m_BbZMin = new_box.GetMin( 2 );
    }

    m_BBox = new_box;
}

bool Vehicle::GetVisibleBndBox( BndBox &b )
{
    b.Reset();

    int ngeom;
    vector< Geom* > geom_vec = FindGeomVec( GetGeomVec() );
    ngeom = (int) geom_vec.size();

    bool anyvisible = false;

    for ( int i = 0 ; i < ngeom ; i++ )
    {
        if ( !geom_vec[i]->m_GuiDraw.GetNoShowFlag() )
        {
            b.Update( geom_vec[i]->GetBndBox() );
            anyvisible = true;
        }
    }

    return anyvisible;
}

string Vehicle::getExportFileName( int type )
{
    bool doreturn = false;
    if ( type == COMP_GEOM_TXT_TYPE )
    {
        doreturn = true;
    }
    else if ( type == COMP_GEOM_CSV_TYPE )
    {
        doreturn = true;
    }
    else if ( type == DRAG_BUILD_TSV_TYPE )
    {
        doreturn = true;
    }
    else if ( type == MASS_PROP_TXT_TYPE )
    {
        doreturn = true;
    }
    else if ( type == SLICE_TXT_TYPE )
    {
        doreturn = true;
    }
    else if ( type == DEGEN_GEOM_CSV_TYPE )
    {
        doreturn = true;
    }
    else if ( type == DEGEN_GEOM_M_TYPE )
    {
        doreturn = true;
    }
    else if ( type == PROJ_AREA_CSV_TYPE )
    {
        doreturn = true;
    }
    else if ( type == WAVE_DRAG_TXT_TYPE )
    {
        doreturn = true;
    }
    else if ( type == VSPAERO_PANEL_TRI_TYPE )
    {
        doreturn = true;
    }
    else if ( type == DRAG_BUILD_CSV_TYPE )
    {
        doreturn = true;
    }

    if( doreturn )
    {
        return m_ExportFileNames[ type ];
    }
    else
    {
        return string( "default_export.txt" );
    }
}

void Vehicle::setExportFileName( int type, string f_name )
{
    if ( f_name.compare( "" ) == 0 || f_name.compare( "/" ) == 0 )
    {
        return;
    }

    bool doset = false;

    if ( type == COMP_GEOM_TXT_TYPE )
    {
        doset = true;
    }
    else if ( type == COMP_GEOM_CSV_TYPE )
    {
        doset = true;
    }
    else if ( type == DRAG_BUILD_TSV_TYPE )
    {
        doset = true;
    }
    else if ( type == MASS_PROP_TXT_TYPE )
    {
        doset = true;
    }
    else if ( type == SLICE_TXT_TYPE )
    {
        doset = true;
    }
    else if ( type == DEGEN_GEOM_CSV_TYPE )
    {
        doset = true;
    }
    else if ( type == DEGEN_GEOM_M_TYPE )
    {
        doset = true;
    }
    else if ( type == PROJ_AREA_CSV_TYPE )
    {
        doset = true;
    }
    else if ( type == WAVE_DRAG_TXT_TYPE )
    {
        doset = true;
    }
    else if ( type == VSPAERO_PANEL_TRI_TYPE )
    {
        doset = true;
    }
    else if ( type == DRAG_BUILD_CSV_TYPE )
    {
        doset = true;
    }

    if( doset )
    {
        m_ExportFileNames[ type ] = f_name;
    }
}

void Vehicle::resetExportFileNames()
{
    const char *suffix[] = {"_CompGeom.txt", "_CompGeom.csv", "_DragBuild.tsv", "_AwaveSlice.txt", "_MassProps.txt", "_DegenGeom.csv", "_DegenGeom.m", "_ProjArea.csv", "_WaveDrag.txt", ".tri", "_ParasiteBuildUp.csv" };
    const int types[] = { COMP_GEOM_TXT_TYPE, COMP_GEOM_CSV_TYPE, DRAG_BUILD_TSV_TYPE, SLICE_TXT_TYPE, MASS_PROP_TXT_TYPE, DEGEN_GEOM_CSV_TYPE, DEGEN_GEOM_M_TYPE, PROJ_AREA_CSV_TYPE, WAVE_DRAG_TXT_TYPE, VSPAERO_PANEL_TRI_TYPE, DRAG_BUILD_CSV_TYPE };
    const int ntype = ( sizeof(types) / sizeof(types[0]) );
    int pos;

    for( int i = 0; i < ntype; i++ )
    {
        string fname = m_VSP3FileName;
        pos = fname.find( ".vsp3" );
        if ( pos >= 0 )
        {
            fname.erase( pos, fname.length() - 1 );
        }
        fname.append( suffix[i] );
        m_ExportFileNames[types[i]] = fname;
    }
}

string Vehicle::CompGeom( int set, int halfFlag, int intSubsFlag)
{

    string id = AddMeshGeom( set );
    if ( id.compare( "NONE" ) == 0 )
    {
        return id;
    }

    HideAllExcept( id );

    MeshGeom* mesh_ptr = dynamic_cast<MeshGeom*> ( FindGeom( id ) );
    if ( mesh_ptr == NULL )
    {
        return id;
    }

    if ( halfFlag )
    {
        mesh_ptr->AddHalfBox();
    }

    if ( mesh_ptr->m_TMeshVec.size() )
    {
        mesh_ptr->IntersectTrim( halfFlag, intSubsFlag );
    }
    else
    {
        // Not sure if this is the best way to delete a mesh geom with no tMeshVec
        CutActiveGeomVec();
        DeleteClipBoard();
        id = "NONE";
    }

    return id;
}

string Vehicle::CompGeomAndFlatten( int set, int halfFlag, int intSubsFlag )
{
    string id = CompGeom( set, halfFlag, intSubsFlag );
    Geom* geom = FindGeom( id );
    if ( !geom )
    {
        return string( "NONE" );
    }
    MeshGeom* mesh_ptr = ( MeshGeom* )geom;
    mesh_ptr->FlattenTMeshVec();
    mesh_ptr->Update();
    return id;
}

string Vehicle::MassProps( int set, int numSlices, bool hidegeom, bool writefile )
{
    string id = AddMeshGeom( set );
    if ( id.compare( "NONE" ) == 0 )
    {
        return id;
    }

    if( hidegeom )
    {
        HideAllExcept( id );
    }

    MeshGeom* mesh_ptr = ( MeshGeom* )FindGeom( id );
    if ( mesh_ptr == NULL )
    {
        return id;
    }

    //==== Load Point Mass Properties From Blank Geom ====//
    vector<string> geom_vec = GetGeomVec();
    for ( int i = 0 ; i < ( int )geom_vec.size() ; i++ )
    {
        if ( geom_vec[i].compare( id ) != 0 )
        {
            Geom* geom_ptr = FindGeom( geom_vec[i] );
            if ( geom_ptr )
            {
                if ( geom_ptr->GetSetFlag( set ) && geom_ptr->GetType().m_Type == BLANK_GEOM_TYPE )
                {
                    BlankGeom* BGeom = ( BlankGeom* ) geom_ptr;

                    if ( BGeom->m_PointMassFlag() )
                    {
                        TetraMassProp* pm = new TetraMassProp(); // Deleted by mesh_ptr
                        pm->SetPointMass( BGeom->m_PointMass(), BGeom->m_BlankOrigin );
                        pm->m_CompId = BGeom->GetID();
                        mesh_ptr->AddPointMass( pm );
                    }
                }
            }
        }
    }

    if ( mesh_ptr->m_TMeshVec.size() || mesh_ptr->m_PointMassVec.size() )
    {
        mesh_ptr->MassSliceX( numSlices, writefile );
        m_TotalMass = mesh_ptr->m_TotalMass;
        m_IxxIyyIzz = vec3d( mesh_ptr->m_TotalIxx, mesh_ptr->m_TotalIyy, mesh_ptr->m_TotalIzz );
        m_IxyIxzIyz = vec3d( mesh_ptr->m_TotalIxy, mesh_ptr->m_TotalIxz, mesh_ptr->m_TotalIyz );
        m_CG = mesh_ptr->m_CenterOfGrav;

    }
    else
    {
        CutActiveGeomVec();
        DeleteClipBoard();
        id = "NONE";
    }

    return id;
}

string Vehicle::MassPropsAndFlatten( int set, int numSlices, bool hidegeom, bool writefile )
{
    string id = MassProps( set, numSlices, hidegeom, writefile );
    Geom* geom = FindGeom( id );
    if ( !geom )
    {
        return string( "NONE" );
    }
    MeshGeom* mesh_ptr = ( MeshGeom* )geom;
    mesh_ptr->FlattenTMeshVec();
    mesh_ptr->FlattenSliceVec();
    mesh_ptr->Update();
    return id;
}

string Vehicle::PSlice( int set, int numSlices, vec3d axis, bool autoBoundsFlag, double start, double end )
{

    string id = AddMeshGeom( set );
    if ( id.compare( "NONE" ) == 0 )
    {
        return id;
    }

    HideAllExcept( id );

    MeshGeom* mesh_ptr = ( MeshGeom* )FindGeom( id );
    if ( mesh_ptr == NULL )
    {
        return id;
    }

    if ( mesh_ptr->m_TMeshVec.size() )
    {
        mesh_ptr->AreaSlice( numSlices, axis, autoBoundsFlag, start, end );
    }
    else
    {
        CutActiveGeomVec();
        DeleteClipBoard();
        id = "NONE";
    }

    return id;
}

string Vehicle::PSliceAndFlatten( int set, int numSlices, vec3d axis, bool autoBoundsFlag, double start, double end )
{
    string id = PSlice( set, numSlices, axis, autoBoundsFlag, start, end );
    Geom* geom = FindGeom( id );
    if ( !geom )
    {
        return string( "NONE" );
    }
    MeshGeom* mesh_ptr = ( MeshGeom* )geom;
    mesh_ptr->FlattenTMeshVec();
    mesh_ptr->FlattenSliceVec();
    mesh_ptr->Update();
    return id;
}

//==== Import File Methods ====//
string Vehicle::ImportFile( const string & file_name, int file_type )
{
    string id;

    if ( file_type == IMPORT_PTS )
    {
        GeomType type = GeomType( PT_CLOUD_GEOM_TYPE, "PTS", true );
        id = AddGeom( type );
        if ( !id.compare( "NONE" ) )
        {
            return id;
        }

        PtCloudGeom* new_geom = ( PtCloudGeom* )FindGeom( id );
        if ( new_geom )
        {
            int validFlag = new_geom->ReadPTS( file_name.c_str() );

            if ( !validFlag )
            {
                DeleteGeom( id );
                id = "NONE";
            }
            else
            {
                SetActiveGeom( id );
                new_geom->Update();
            }
        }
    }
    else if ( file_type == IMPORT_V2 )
    {
        return ImportV2File( file_name );
    }
    else if ( file_type == IMPORT_BEM )
    {
        GeomType type = GeomType( PROP_GEOM_TYPE, "PROP", true );
        id = AddGeom( type );
        if ( !id.compare( "NONE" ) )
        {
            return id;
        }

        Geom* new_geom = FindGeom( id );
        if ( new_geom )
        {
            PropGeom* prop = dynamic_cast < PropGeom* > (new_geom );
            if ( prop )
            {
                int validFlag = prop->ReadBEM( file_name.c_str() );

                if ( !validFlag )
                {
                    DeleteGeom( id );
                    id = "NONE";
                }
                else
                {
                    SetActiveGeom( id );
                    prop->Update();
                }
            }
        }
    }
    else if ( file_type == IMPORT_XSEC_WIRE )
    {
        FILE *fp;
        char str[256];

        //==== Make Sure File Exists ====//
        if ( ( fp = fopen( file_name.c_str(), "r" ) ) == ( FILE * )NULL )
        {
            return id;
        }

        //==== Read first Line of file and compare against expected header ====//
        fscanf( fp, "%s INPUT FILE\n\n", str );
        if ( strcmp( "HERMITE", str ) != 0 )
        {
            fclose ( fp );
            return id;
        }
        //==== Read in number of components ====//
        int num_comps;
        fscanf( fp, " NUMBER OF COMPONENTS = %d\n", &num_comps );

        if ( num_comps <= 0 )
        {
            fclose ( fp );
            return id;
        }

        // Make sure blank gets added to top level.
        // Consider removing this to make blank added as child of active.
        ClearActiveGeom();

        GeomType type = GeomType( BLANK_GEOM_TYPE, "BLANK", true );
        id = AddGeom( type );
        if ( !id.compare( "NONE" ) )
        {
            return id;
        }

        // Make blank active so components will be children of it.
        SetActiveGeom( id );

        for ( int c = 0 ; c < num_comps ; c++ )
        {
            GeomType type = GeomType( WIRE_FRAME_GEOM_TYPE, "WIREFRAME", true );
            string cid = AddGeom( type );
            if ( !cid.compare( "NONE" ) )
            {
                return id;
            }

            WireGeom* new_geom = ( WireGeom* )FindGeom( cid );
            if ( new_geom )
            {
                new_geom->ReadXSec( fp );
            }
        }
        fclose( fp );

        return id;
    }
    else
    {
        GeomType type = GeomType( MESH_GEOM_TYPE, "MESH", true );
        id = AddGeom( type );
        if ( !id.compare( "NONE" ) )
        {
            return id;
        }

        MeshGeom* new_geom = ( MeshGeom* )FindGeom( id );
        if ( new_geom )
        {
            int validFlag;
            if ( file_type == IMPORT_STL )
            {
                validFlag = new_geom->ReadSTL( file_name.c_str() );
            }
            else if ( file_type == IMPORT_NASCART )
            {
                validFlag = new_geom->ReadNascart( file_name.c_str() );
            }
            else if ( file_type == IMPORT_CART3D_TRI )
            {
                validFlag = new_geom->ReadTriFile( file_name.c_str() );
            }
            else if ( file_type == IMPORT_XSEC_MESH )
            {
                validFlag = new_geom->ReadXSec( file_name.c_str() );
            }
            else
            {
                validFlag = 0;
            }

            if ( !validFlag )
            {
                DeleteGeom( id );
                id = "NONE";
            }
            else
            {
                SetActiveGeom( id );
                new_geom->Update();
            }
        }
    }
    return id;
}

string Vehicle::ImportV2File( const string & file_name )
{
    string lastreset = ParmMgr.ResetRemapID();

    //==== Read Xml File ====//
    xmlDocPtr doc;
    xmlNodePtr node;

    LIBXML_TEST_VERSION
    xmlKeepBlanksDefault( 0 );

    //==== Build an XML tree from a the file ====//
    doc = xmlParseFile( file_name.c_str() );
    if ( doc == NULL ) return 0;

    xmlNodePtr root = xmlDocGetRootElement( doc );
    if ( root == NULL )
    {
        fprintf( stderr, "Empty document\n" );
        xmlFreeDoc( doc );

        return string();
    }

    if ( xmlStrcmp( root->name, (const xmlChar *)"Vsp_Geometry" ) &&
         xmlStrcmp( root->name, (const xmlChar *)"Ram_Geometry" ) )
    {
        fprintf( stderr, "Document of the wrong type, OpenVSP v2 Geometry not found\n" );
        xmlFreeDoc( doc );

        return string();
    }

    //==== Find Version Number ====//
    int version = XmlUtil::FindInt( root, "Version", 0 );

    //==== Find Name ====//
    string nameStr = XmlUtil::FindString( root, "Name", string() );

    vector< string > add_geoms;

    //==== Read Components ====//
    node = XmlUtil::GetNode( root, "Component_List", 0 );
    if ( node  )
    {

        xmlNodePtr comp_list_node = node;
        int num_comps = XmlUtil::GetNumNames( comp_list_node, "Component" );

        for ( int i = 0 ; i < num_comps ; i++ )
        {
            xmlNodePtr comp_node = XmlUtil::GetNode( comp_list_node, "Component", i );

            node = XmlUtil::GetNode( comp_node, "Type", 0 );

            if ( node )
            {
                string typeStr = XmlUtil::ExtractString( node );

                string id;

                if ( typeStr == "Pod" )
                {
                    id = CreateGeom( GeomType( POD_GEOM_TYPE, "Pod", true ) );
                }
                else if ( typeStr == "External" )
                {
                    printf("Found External component.  Not yet supported.\n");
                }
                else if ( typeStr == "Havoc")
                {
                    printf("Found Havoc component.  Not yet supported.\n");
                }
                else if ( typeStr == "Fuselage" )
                {
                    id = CreateGeom( GeomType( FUSELAGE_GEOM_TYPE, "Fuselage", true ) );
                }
                else if ( typeStr == "Fuselage2" )
                {
                    id = CreateGeom( GeomType( FUSELAGE_GEOM_TYPE, "Fuselage", true ) );
                }
                else if ( typeStr == "Mwing" )
                {
                    printf("Found Mwing component.  Open file in OpenVSP v2 and save to convert to MS_Wing.\n");
                }
                else if ( typeStr == "Mswing" )
                {
                    id = CreateGeom( GeomType( MS_WING_GEOM_TYPE, "Wing", true ) );
                }
                else if ( typeStr == "Hwb" )
                {
                    id = CreateGeom( GeomType( MS_WING_GEOM_TYPE, "Wing", true ) );
                    printf("Found Hwb component.  Not yet supported, importing as Wing.\n");
                }
                else if ( typeStr == "Blank" )
                {
                    id = CreateGeom( GeomType( BLANK_GEOM_TYPE, "Blank", true ) );
                }
                else if ( typeStr == "Duct" )
                {
                    printf("Found Duct component.  Not yet supported.\n");
                }
                else if ( typeStr == "Prop" )
                {
                    printf("Found Prop component.  Not yet supported.\n");
                }
                else if ( typeStr == "Engine" )
                {
                    printf("Found Engine component.  Not yet supported.\n");
                }
                else if ( typeStr == "Mesh" )
                {
                    printf("Found Mesh component.  Not yet supported.\n");
                }
                else if ( typeStr == "Cabin_Layout" )
                {
                    printf("Found Cabin_Layout component.  Not yet supported.\n");
                }
                else if ( typeStr == "User" )
                {
                    // Since v2 parameter links can't be transferred to v3, no point in
                    // importing user parameter values.
                }
                else if ( typeStr == "XSecGeom" )
                {
                    printf("Found XSecGeom component.  Not yet supported.\n");
                }

                // Common code to import and insert into tree.
                Geom* geom = FindGeom( id );
                if ( geom )
                {
                    add_geoms.push_back( id );
                    geom->ReadV2File( comp_node );

                    if ( geom->GetParentID().compare( "NONE" ) == 0 )
                    {
                        AddGeom( geom );
                    }
                }

            }
        }
    }

    m_CfdSettings.ReadV2File( root );
    m_CfdGridDensity.ReadV2File( root );

    //===== Free Doc =====//
    xmlFreeDoc( doc );

    ParmMgr.ResetRemapID( lastreset );

    // The import routine has set the appropriate coordinate system values and
    // rel/abs flags. Therefore, the ignore absolute coordinate flag should
    // not be applied
    SetApplyAbsIgnoreFlag( add_geoms, false );

    // Update all of the geoms
    Update();

    // Turn the apply abs ignore flag back on, so attachments work properly
    // when parent geoms are moved
    SetApplyAbsIgnoreFlag( add_geoms, true );

    return string();
}

void Vehicle::SetApplyAbsIgnoreFlag( const vector< string > &g_vec, bool val )
{
    for ( unsigned int i = 0; i < g_vec.size() ; i++ )
    {
        Geom* g = FindGeom( g_vec[i] );
        if ( g )
        {
            g->SetApplyAbsIgnoreFlag( val );
        }
    }
}

//==== Import File Methods ====//
void Vehicle::ExportFile( const string & file_name, int write_set, int file_type )
{
    if ( file_type == EXPORT_XSEC )
    {
        WriteXSecFile( file_name, write_set );
    }
    else if ( file_type == EXPORT_PLOT3D )
    {
        WritePLOT3DFile( file_name, write_set  );
    }
    else if ( file_type == EXPORT_STL )
    {
        if ( m_STLExportPropMainSurf() )
        {
            SetExportPropMainSurf( true );
        }

        if ( !m_STLMultiSolid() )
        {
            WriteSTLFile( file_name, write_set );
        }
        else
        {
            WriteTaggedMSSTLFile( file_name, write_set );
        }

        if ( m_STLExportPropMainSurf() )
        {
            SetExportPropMainSurf( false );
        }
    }
    else if ( file_type == EXPORT_CART3D )
    {
        WriteTRIFile( file_name, write_set );
    }
    else if ( file_type == EXPORT_OBJ )
    {
        WriteOBJFile( file_name, write_set );
    }
    else if ( file_type == EXPORT_NASCART )
    {
        WriteNascartFiles( file_name, write_set );
    }
    else if ( file_type == EXPORT_GMSH )
    {
        WriteGmshFile( file_name, write_set );
    }
    else if ( file_type == EXPORT_POVRAY )
    {
        WritePovRayFile( file_name, write_set );
    }
    else if ( file_type == EXPORT_X3D )
    {
        WriteX3DFile( file_name, write_set );
    }
    else if ( file_type == EXPORT_STEP )
    {
        if ( m_STEPExportPropMainSurf() )
        {
            SetExportPropMainSurf( true );
        }

        WriteSTEPFile( file_name, write_set );

        if ( m_STEPExportPropMainSurf() )
        {
            SetExportPropMainSurf( false );
        }
    }
    else if ( file_type == EXPORT_STEP_STRUCTURE )
    {
        WriteStructureSTEPFile( file_name );
    }
    else if ( file_type == EXPORT_IGES )
    {
        if ( m_IGESExportPropMainSurf() )
        {
            SetExportPropMainSurf( true );
        }

        WriteIGESFile( file_name, write_set );

        if ( m_IGESExportPropMainSurf() )
        {
            SetExportPropMainSurf( false );
        }
    }
    else if ( file_type == EXPORT_IGES_STRUCTURE )
    {
        WriteStructureIGESFile( file_name );
    }
    else if ( file_type == EXPORT_BEM )
    {
        WriteBEMFile( file_name, write_set );
    }
    else if ( file_type == EXPORT_DXF )
    {
        WriteDXFFile( file_name, write_set  );
    }
    else if ( file_type == EXPORT_SVG )
    {
        WriteSVGFile( file_name, write_set  );
    }
    else if ( file_type == EXPORT_FACET )
    {
        WriteFacetFile(file_name, write_set);
    }
    else if ( file_type == EXPORT_PMARC )
    {
        WritePMARCFile(file_name, write_set);
    }
    else if ( file_type == EXPORT_SELIG_AIRFOIL )
    {
        m_AFExportType.Set( vsp::SELIG_AF_EXPORT );
        WriteAirfoilFile( file_name, write_set );
    }
    else if ( file_type == EXPORT_BEZIER_AIRFOIL )
    {
        m_AFExportType.Set( vsp::BEZIER_AF_EXPORT );
        WriteAirfoilFile( file_name, write_set );
    }
}

void Vehicle::CreateDegenGeom( int set )
{
    vector< string > geom_id_vec;
    m_DegenGeomVec.clear();
    m_DegenPtMassVec.clear();

    vector< Geom* > geom_vec = FindGeomVec( GetGeomVec() );
    for ( int i = 0 ; i < ( int )geom_vec.size() ; i++ )
    {
        if ( geom_vec[i]->GetSetFlag( set ) )
        {
            if( geom_vec[i]->GetType().m_Type == BLANK_GEOM_TYPE )
            {
                BlankGeom *g = (BlankGeom*) geom_vec[i];
                if( g->m_PointMassFlag() )
                {
                    DegenPtMass pm;
                    pm.name = g->GetName();
                    pm.mass = g->m_PointMass();
                    pm.x = g->m_BlankOrigin;
                    pm.geom_id = g->GetID();
                    m_DegenPtMassVec.push_back( pm );
                }
            }
            else
            {
                geom_vec[i]->CreateDegenGeom( m_DegenGeomVec );
            }
        }
    }

    vector< string > active_vec_store = GetActiveGeomVec();

    string id = AddMeshGeom( set );
    if ( id.compare( "NONE" ) != 0 )
    {
        MeshGeom* mesh_ptr = dynamic_cast<MeshGeom*> ( FindGeom( id ) );
        if ( mesh_ptr != NULL )
        {
            mesh_ptr->degenGeomIntersectTrim(m_DegenGeomVec);
            DeleteGeom( id );
        }
    }


    id = AddMeshGeom( set );
    if ( id.compare( "NONE" ) != 0 )
    {
        MeshGeom* mesh_ptr = dynamic_cast<MeshGeom*> ( FindGeom( id ) );
        if ( mesh_ptr != NULL )
        {
            mesh_ptr->degenGeomMassSliceX(m_DegenGeomVec);
            DeleteGeom( id );
        }
    }

    SetActiveGeomVec( active_vec_store );
}

//==== Write Degen Geom File ====//
string Vehicle::WriteDegenGeomFile()
{
    int geomCnt = 0, blankCnt = 0;
    string outStr = "\n";

    vector<BlankGeom*> blankGeom;

    geomCnt = m_DegenGeomVec.size();

    blankCnt = m_DegenPtMassVec.size();

    char geomCntStr[255];
    sprintf(geomCntStr,"%d components and %d", geomCnt, blankCnt);
    outStr += "Wrote ";
    outStr += geomCntStr;
    outStr += " blank geoms\nto the following files:\n\n";

    if ( getExportDegenGeomCsvFile() )
    {
        string file_name = getExportFileName( DEGEN_GEOM_CSV_TYPE );
        FILE* file_id = fopen(file_name.c_str(), "w");

        if ( !file_id ) // Check if the file was successfully opened
        {
            outStr += "\tFAILED TO OPEN: ";
            outStr += file_name;
            outStr += "\n";
        }
        else
        {
            fprintf(file_id, "# DEGENERATE GEOMETRY CSV FILE\n\n");
            fprintf(file_id, "# NUMBER OF COMPONENTS\n%d\n", geomCnt);

            if ( m_DegenPtMassVec.size() > 0 )
            {
                fprintf(file_id, "BLANK_GEOMS,%d\n", blankCnt);
                fprintf(file_id, "# Name, xLoc, yLoc, zLoc, Mass, GeomID");

                for ( int i = 0; i < (int)m_DegenPtMassVec.size(); i++ )
                {
                    // Blank geom translated location
                    fprintf(file_id, "\n%s,%f,%f,%f,%f,%s", m_DegenPtMassVec[i].name.c_str(), \
                                                         m_DegenPtMassVec[i].x.v[0], \
                                                         m_DegenPtMassVec[i].x.v[1], \
                                                         m_DegenPtMassVec[i].x.v[2], \
                                                         m_DegenPtMassVec[i].mass, \
                                                         m_DegenPtMassVec[i].geom_id.c_str() );
                }
            }

            for ( int i = 0; i < (int)m_DegenGeomVec.size(); i++ )
            {
                m_DegenGeomVec[i].write_degenGeomCsv_file( file_id );
            }

            fclose(file_id);

            outStr += "\t";
            outStr += file_name;
            outStr += "\n";
        }
    }

    if ( getExportDegenGeomMFile() )
    {
        string file_name = getExportFileName( DEGEN_GEOM_M_TYPE );
        FILE* file_id = fopen(file_name.c_str(), "w");
        if ( !file_id )
        {
            outStr += "\tFAILED TO OPEN: ";
            outStr += file_name;
            outStr += "\n";
        }
        else
        {
            fprintf( file_id, "%%-=-=-=-=-=-=-=-=-=-=-=-=-=-=-=-=-=-=-=-=-=-=-=-=-=-=-%%\n" );
            fprintf( file_id, "%%-=-=-=-=-=-= DEGENERATE GEOMETRY M FILE =-=-=-=-=-=-=%%\n" );
            fprintf( file_id, "%%-=-=-=-=-=-=-=-=-=-=-=-=-=-=-=-=-=-=-=-=-=-=-=-=-=-=-%%\n\n" );

            if ( blankCnt > 0)
            {
                fprintf( file_id, "blankGeom = [];" );

                for ( int i = 0; i < (int)m_DegenPtMassVec.size(); i++ )
                {
                    fprintf( file_id, "\nblankGeom(end+1).name = '%s';", \
                                     m_DegenPtMassVec[i].name.c_str() );
                    fprintf( file_id, "\nblankGeom(end).geom_id = '%s';", m_DegenPtMassVec[i].geom_id.c_str() );

                    fprintf( file_id, "\nblankGeom(end).X = [%f, %f, %f];", m_DegenPtMassVec[i].x.v[0],\
                                                                            m_DegenPtMassVec[i].x.v[1],\
                                                                            m_DegenPtMassVec[i].x.v[2] );
                    fprintf( file_id, "\nblankGeom(end).mass = %f;", m_DegenPtMassVec[i].mass );
                }
                fprintf( file_id, "\n\n" );
            }

            fprintf(file_id, "degenGeom = [];");

            for ( int i = 0, propIdx = 1; i < (int)m_DegenGeomVec.size(); i++, propIdx++ )
            {
                m_DegenGeomVec[i].write_degenGeomM_file(file_id);
            }

            fclose(file_id);

            outStr += "\t";
            outStr += file_name;
            outStr += "\n";
        }
    }

    // Create results object to contain the ids of all of the results associated
    // with degen geoms
    Results *res = ResultsMgr.CreateResults( "DegenGeom" );
    vector < string > degen_results_ids;
    vector < string > blank_degen_result_ids;

    if ( blankCnt > 0 )
    {
        for ( int i = 0; i < ( int ) m_DegenPtMassVec.size(); i++ )
        {
            Results *blnk_res = ResultsMgr.CreateResults( "Degen_BlankGeom" );
            blank_degen_result_ids.push_back( blnk_res->GetID() );

            blnk_res->Add( NameValData( "name", m_DegenPtMassVec[i].name ) );
            blnk_res->Add( NameValData( "geom_id", m_DegenPtMassVec[i].geom_id ) );
            blnk_res->Add( NameValData( "X", m_DegenPtMassVec[i].x ) );
            blnk_res->Add( NameValData( "mass", m_DegenPtMassVec[i].mass ) );
        }
    }

    for ( int i = 0; i < ( int )m_DegenGeomVec.size(); i++ )
    {
        m_DegenGeomVec[i].write_degenGeomResultsManager( degen_results_ids );
    }

    res->Add( NameValData( "Degen_BlankGeoms", blank_degen_result_ids ) );
    res->Add( NameValData( "Degen_DegenGeoms", degen_results_ids ) );
    return outStr;
}

vec3d Vehicle::CompPnt01(const std::string &geom_id, const int &surf_indx, const double &u, const double &w)
{
    Geom* geom_ptr = FindGeom( geom_id );
    vec3d ret;
    if ( geom_ptr )
    {
        if ( surf_indx >= 0 && surf_indx < geom_ptr->GetNumTotalSurfs() )
        {
            ret = geom_ptr->CompPnt01(surf_indx, u, w);
        }
    }

    return ret;
}

vec3d Vehicle::CompNorm01(const std::string &geom_id, const int &surf_indx, const double &u, const double &w)
{
    Geom* geom_ptr = FindGeom( geom_id );
    vec3d ret;
    if ( geom_ptr )
    {
        if ( surf_indx >= 0 && surf_indx < geom_ptr->GetNumTotalSurfs() )
        {
            VspSurf *surf = geom_ptr->GetSurfPtr( surf_indx );
            ret = surf->CompNorm01( u, w );
        }
    }

    return ret;
}

void Vehicle::CompCurvature01(const std::string &geom_id, const int &surf_indx, const double &u, const double &w, double &k1, double &k2, double &ka, double &kg)
{
    Geom* geom_ptr = FindGeom( geom_id );

    k1 = 0.0;
    k2 = 0.0;
    ka = 0.0;
    kg = 0.0;

    if ( geom_ptr )
    {
        if ( surf_indx >= 0 && surf_indx < geom_ptr->GetNumTotalSurfs() )
        {
            VspSurf *surf = geom_ptr->GetSurfPtr( surf_indx );
            if ( surf )
            {
                surf->CompCurvature01( u, w, k1, k2, ka, kg );
            }
        }
    }
}

double Vehicle::ProjPnt01I(const std::string &geom_id, const vec3d & pt, int &surf_indx, double &u, double &w)
{
    double tol = 1e-12;

    double dmin = std::numeric_limits<double>::max();

    Geom * geom = FindGeom( geom_id );

    if ( geom )
    {
        int nsurf = geom->GetNumTotalSurfs();
        for ( int i = 0; i < nsurf; i++ )
        {
            double utest, wtest;

            double d = geom->GetSurfPtr(i)->FindNearest01( utest, wtest, pt );

            if ( d < dmin )
            {
                dmin = d;
                u = utest;
                w = wtest;
                surf_indx = i;

                if ( d < tol )
                {
                    break;
                }
            }
        }
    }
    return dmin;
}

// Method to add pnts and normals to results managers for all surfaces
// in the selected set
string Vehicle::ExportSurfacePatches( int set )
{
    vector< string > geom_vec = GetGeomVec();

    Results* veh_surfaces = ResultsMgr.CreateResults( "VehicleSurfaces" );
    vector< string > components;

    for ( int i = 0; i < (int)geom_vec.size(); i++ )
    {
        Geom* geom = FindGeom( geom_vec[i] );

        if ( geom )
        {
            if ( geom->GetSetFlag( set ) )
            {
                // Loop over all surfaces adding points to the results manger
                Results* res = ResultsMgr.CreateResults( "ComponentSurfaces" );
                res->Add( NameValData( "name", geom->GetName() ) );
                res->Add( NameValData( "id", geom->GetID() ) );

                vector< string > surfaces;
                geom->ExportSurfacePatches( surfaces  );

                res->Add( NameValData( "surfaces", surfaces) );

                components.push_back( res->GetID() );
            }
        }
    }

    veh_surfaces->Add( NameValData( "components", components ) );
    return veh_surfaces->GetID();
}

void Vehicle::SetExportPropMainSurf( bool b )
{
    vector< Geom* > geom_vec = FindGeomVec( GetGeomVec() );
    for ( int i = 0; i < (int) geom_vec.size(); i++ )
    {
        PropGeom *pg = dynamic_cast< PropGeom * > ( geom_vec[i] );
        if ( pg )
        {
            pg->SetExportMainSurf( b );
        }
    }
}<|MERGE_RESOLUTION|>--- conflicted
+++ resolved
@@ -2678,13 +2678,9 @@
 {
     STEPutil step( m_STEPLenUnit(), m_STEPTol() );
 
-<<<<<<< HEAD
-	string name = "''";
-
-    vector< Geom* > geom_vec = FindGeomVec( GetGeomVec( false ) );
-=======
+	  string name = "''";
+
     vector< Geom* > geom_vec = FindGeomVec( GetGeomVec() );
->>>>>>> 18e4e8e0
     for ( int i = 0 ; i < ( int )geom_vec.size() ; i++ )
     {
         if( geom_vec[i]->GetSetFlag( write_set ) )
