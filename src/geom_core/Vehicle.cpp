--- conflicted
+++ resolved
@@ -11,12 +11,9 @@
 #include "WingGeom.h"
 #include "BlankGeom.h"
 #include "MeshGeom.h"
-<<<<<<< HEAD
 #include "StackGeom.h"
-=======
 #include "CustomGeom.h"
 #include "ScriptMgr.h"
->>>>>>> e5dbb810
 #include "MessageMgr.h"
 #include "StlHelper.h"
 #include "ParmMgr.h"
@@ -343,15 +340,13 @@
     {
         new_geom = new MeshGeom( this );
     }
-<<<<<<< HEAD
     else if ( type.m_Type == STACK_GEOM_TYPE )
     {
         new_geom = new StackGeom( this );
-=======
+    }
     else if ( type.m_Type == CUSTOM_GEOM_TYPE )
     {
         new_geom = new CustomGeom( this );
->>>>>>> e5dbb810
     }
 
     if ( !new_geom )
