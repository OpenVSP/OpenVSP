--- conflicted
+++ resolved
@@ -209,17 +209,13 @@
 //==== Parm Changed ====//
 void Vehicle::ParmChanged( Parm* parm_ptr, int type )
 {
-<<<<<<< HEAD
-//    UpdateBBox();
+    UpdateBBox();
     UpdateGui();
 }
 
 //==== Update All Screens ====//
 void Vehicle::UpdateGui()
 {
-=======
-    UpdateBBox();
->>>>>>> a9b1671e
     MessageMgr::getInstance().Send( "ScreenMgr", "UpdateAllScreens" );
 }
 
