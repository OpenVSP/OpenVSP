#include "LightMgr.h"
<<<<<<< HEAD
#include "Vehicle.h"
#include "VehicleMgr.h"

Light::Light() : ParmContainer()
{
    m_Active.Init( "ActiveFlag", "Light_Parm", this, 0, 0, 1, false );

    m_X.Init( "X", "Light_Parm", this, 0, -1.0e12, 1.0e12, false );
    m_Y.Init( "Y", "Light_Parm", this, 0, -1.0e12, 1.0e12, false );
    m_Z.Init( "Z", "Light_Parm", this, 0, -1.0e12, 1.0e12, false );

    m_Amb.Init( "Ambient", "Light_Parm", this, 0, 0, 1.0, false );
    m_Diff.Init( "Diffuse", "Light_Parm", this, 0, 0, 1.0, false );
    m_Spec.Init( "Specular", "Light_Parm", this, 0, 0, 1.0, false );
}
Light::~Light()
{
}

void Light::ParmChanged( Parm* parm_ptr, int type )
{
    if ( type == Parm::SET )
    {
        m_LateUpdateFlag = true;
        return;
    }

    VehicleMgr.GetVehicle()->ParmChanged( parm_ptr, type );
}
=======
>>>>>>> a9b1671e

LightMgr::LightMgr()
{
    for( int i = 0; i < NUMOFLIGHTS; i++ )
    {
        m_Lights.push_back(new Light());
    }

    // Setup default lights.
    m_Lights[0]->m_Active = true;
    m_Lights[0]->m_X = 10.0;
    m_Lights[0]->m_Y = -50.0;
    m_Lights[0]->m_Z = 20.0;
    m_Lights[0]->m_Amb = 0.5;
    m_Lights[0]->m_Diff = 0.35;
    m_Lights[0]->m_Spec = 1.0;

    m_Lights[1]->m_Active = true;
    m_Lights[1]->m_X = 10.0;
    m_Lights[1]->m_Y = 15.0;
    m_Lights[1]->m_Z = 30.0;
    m_Lights[1]->m_Amb = 0.5;
    m_Lights[1]->m_Diff = 0.5;
    m_Lights[1]->m_Spec = 1.0;

    m_Lights[2]->m_Active = true;
    m_Lights[2]->m_X = -50.0;
    m_Lights[2]->m_Y = 30.0;
    m_Lights[2]->m_Z = 10.0;
    m_Lights[2]->m_Amb = 0.0;
    m_Lights[2]->m_Diff = 0.5;
    m_Lights[2]->m_Spec = 0.5;
}
LightMgr::~LightMgr()
{
    for( int i = 0; i < (int)m_Lights.size(); i++ )
    {
        delete m_Lights[i];
    }
}

Light * LightMgr::Get( unsigned int index )
{
    if( index >= 0 && index < NUMOFLIGHTS )
    {
        return m_Lights[index];
    }
    return NULL;
}

std::vector< Light* > LightMgr::GetVec()
{
    return m_Lights;
}

xmlNodePtr LightMgr::EncodeXml( xmlNodePtr node )
{
    char lightName[256];

    xmlNodePtr light_root_node = xmlNewChild( node, NULL, BAD_CAST "Lights", NULL );
    XmlUtil::AddIntNode( light_root_node, "Num_of_Lights", NUMOFLIGHTS );

    for ( int i = 0; i < (int)m_Lights.size(); i++ )
    {
        sprintf( lightName, "Light%d", i );
        xmlNodePtr light_node = xmlNewChild( light_root_node, NULL, BAD_CAST lightName, NULL );
        m_Lights[i]->EncodeXml( light_node );
    }
    return light_root_node;
}

xmlNodePtr LightMgr::DecodeXml( xmlNodePtr node )
{
    char lightName[256];

    xmlNodePtr light_root_node = XmlUtil::GetNode( node, "Lights", 0 );

    int numofLights = XmlUtil::FindInt( light_root_node, "Num_of_Lights", 0 );
    for ( int i = 0; i < numofLights; i++ )
    {
        sprintf( lightName, "Light%d", i );
        xmlNodePtr light_node = XmlUtil::GetNode( light_root_node, lightName, 0 );
        if( light_node )
        {
            m_Lights[i]->DecodeXml( light_node );
        }
    }
    return light_root_node;
}<|MERGE_RESOLUTION|>--- conflicted
+++ resolved
@@ -1,36 +1,5 @@
 #include "LightMgr.h"
-<<<<<<< HEAD
-#include "Vehicle.h"
-#include "VehicleMgr.h"
 
-Light::Light() : ParmContainer()
-{
-    m_Active.Init( "ActiveFlag", "Light_Parm", this, 0, 0, 1, false );
-
-    m_X.Init( "X", "Light_Parm", this, 0, -1.0e12, 1.0e12, false );
-    m_Y.Init( "Y", "Light_Parm", this, 0, -1.0e12, 1.0e12, false );
-    m_Z.Init( "Z", "Light_Parm", this, 0, -1.0e12, 1.0e12, false );
-
-    m_Amb.Init( "Ambient", "Light_Parm", this, 0, 0, 1.0, false );
-    m_Diff.Init( "Diffuse", "Light_Parm", this, 0, 0, 1.0, false );
-    m_Spec.Init( "Specular", "Light_Parm", this, 0, 0, 1.0, false );
-}
-Light::~Light()
-{
-}
-
-void Light::ParmChanged( Parm* parm_ptr, int type )
-{
-    if ( type == Parm::SET )
-    {
-        m_LateUpdateFlag = true;
-        return;
-    }
-
-    VehicleMgr.GetVehicle()->ParmChanged( parm_ptr, type );
-}
-=======
->>>>>>> a9b1671e
 
 LightMgr::LightMgr()
 {
