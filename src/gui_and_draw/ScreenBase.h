--- conflicted
+++ resolved
@@ -321,8 +321,6 @@
     SliderInput m_SSFrthPly_NormDevRot;
     SliderInput m_SSFrthPly_Radius_01;
     SliderInput m_SSFrthPly_Radius_02;
-<<<<<<< HEAD
-=======
 
 
     //==== SS_POLYGON ====//
@@ -351,7 +349,6 @@
     SliderInput m_SSPoly_NormDev;
     SliderInput m_SSPoly_NormDevPos;
     SliderInput m_SSPoly_NormDevRot;
->>>>>>> 70ccd206
 
     // SS_Ellipse
     GroupLayout m_SSEllGroup;
