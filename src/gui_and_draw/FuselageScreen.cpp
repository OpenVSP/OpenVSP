//
// This file is released under the terms of the NASA Open Source Agreement (NOSA)
// version 1.3 as detailed in the LICENSE file which accompanies this software.
//
//
//////////////////////////////////////////////////////////////////////

#include "FuselageScreen.h"
#include "ScreenMgr.h"
#include "FuselageGeom.h"
#include "EventMgr.h"
#include "Vehicle.h"
#include "ParmMgr.h"
#include "APIDefines.h"
using namespace vsp;

#include <assert.h>


//==== Constructor ====//
FuselageScreen::FuselageScreen( ScreenMgr* mgr ) : GeomScreen( mgr, 400, 550, "Fuselage" )
{
    m_CurrDisplayGroup = NULL;

    Fl_Group* design_tab = AddTab( "Design" );
    Fl_Group* design_group = AddSubGroup( design_tab, 5 );

    m_DesignLayout.SetGroupAndScreen( design_group, this );
    m_DesignLayout.AddDividerBox( "Design" );
    m_DesignLayout.AddYGap();
    m_DesignLayout.AddSlider( m_LengthSlider, "Length", 10, "%6.5f" );
    m_DesignLayout.AddYGap();
    m_DesignLayout.SetButtonWidth( 100 );
    m_DesignLayout.AddSlider( m_NumPntsXSecSlider, "Num Pnts XSec", 33, "%5.0f" );


    Fl_Group* skin_tab = AddTab( "Skinning" );
    Fl_Group* skin_group = AddSubGroup( skin_tab, 5 );

    m_SkinLayout.SetGroupAndScreen( skin_group, this );

    m_SkinLayout.AddDividerBox( "Skin Segment" );

    m_SkinLayout.AddIndexSelector( m_SkinIndexSelector );


    m_SkinLayout.AddYGap();

    m_SkinLayout.SetButtonWidth( 75 );

    int oldDH = m_SkinLayout.GetDividerHeight();
    m_SkinLayout.SetDividerHeight( m_SkinLayout.GetStdHeight() );

    m_SkinLayout.AddYGap();

    m_SkinLayout.SetSameLineFlag( true );
    m_SkinLayout.AddDividerBox( "Top Side", m_SkinLayout.GetButtonWidth() );
    m_SkinLayout.SetFitWidthFlag( false );
    m_SkinLayout.AddButton( m_AllSymButton, "All Sym" );
    m_SkinLayout.ForceNewLine();
    m_SkinLayout.SetFitWidthFlag( true );
    m_SkinLayout.SetSameLineFlag( false );

    m_SkinLayout.AddSkinOutput( m_TopSkinOutput );
    m_SkinLayout.AddSkinControl( m_TopAngleSkinControl, "Angle", 30, "%f6.5");
    m_SkinLayout.AddSkinControl( m_TopStrengthSkinControl, "Strength", 30, "%f6.5");
    m_SkinLayout.AddSkinControl( m_TopCurvatureSkinControl, "Curvature", 30, "%f6.5");

    m_SkinLayout.AddYGap();
    m_SkinLayout.AddDividerBox( "Right Side" );

    m_SkinLayout.AddSkinOutput( m_RightSkinOutput );
    m_SkinLayout.AddSkinControl( m_RightAngleSkinControl, "Angle", 30, "%f6.5");
    m_SkinLayout.AddSkinControl( m_RightStrengthSkinControl, "Strength", 30, "%f6.5");
    m_SkinLayout.AddSkinControl( m_RightCurvatureSkinControl, "Curvature", 30, "%f6.5");

    m_SkinLayout.AddYGap();
    m_SkinLayout.SetSameLineFlag( true );
    m_SkinLayout.AddDividerBox( "Bottom Side", m_SkinLayout.GetButtonWidth() );
    m_SkinLayout.SetFitWidthFlag( false );
    m_SkinLayout.AddButton( m_TBSymButton, "T/B Sym" );
    m_SkinLayout.ForceNewLine();
    m_SkinLayout.SetFitWidthFlag( true );
    m_SkinLayout.SetSameLineFlag( false );

    m_SkinLayout.AddSkinOutput( m_BottomSkinOutput );
    m_SkinLayout.AddSkinControl( m_BottomAngleSkinControl, "Angle", 30, "%f6.5");
    m_SkinLayout.AddSkinControl( m_BottomStrengthSkinControl, "Strength", 30, "%f6.5");
    m_SkinLayout.AddSkinControl( m_BottomCurvatureSkinControl, "Curvature", 30, "%f6.5");

    m_SkinLayout.AddYGap();
    m_SkinLayout.SetSameLineFlag( true );
    m_SkinLayout.AddDividerBox( "Left Side", m_SkinLayout.GetButtonWidth() );
    m_SkinLayout.SetFitWidthFlag( false );
    m_SkinLayout.AddButton( m_RLSymButton, "R/L Sym" );
    m_SkinLayout.ForceNewLine();
    m_SkinLayout.SetFitWidthFlag( true );
    m_SkinLayout.SetSameLineFlag( false );

    m_SkinLayout.AddSkinOutput( m_LeftSkinOutput );
    m_SkinLayout.AddSkinControl( m_LeftAngleSkinControl, "Angle", 30, "%f6.5");
    m_SkinLayout.AddSkinControl( m_LeftStrengthSkinControl, "Strength", 30, "%f6.5");
    m_SkinLayout.AddSkinControl( m_LeftCurvatureSkinControl, "Curvature", 30, "%f6.5");




    m_SkinLayout.SetDividerHeight( oldDH );




    Fl_Group* xsec_tab = AddTab( "XSec" );
    Fl_Group* xsec_group = AddSubGroup( xsec_tab, 5 );

    m_XSecLayout.SetGroupAndScreen( xsec_group, this );
    m_XSecLayout.AddDividerBox( "Cross Section" );

    m_XSecLayout.AddIndexSelector( m_XSecIndexSelector );
    m_XSecLayout.AddYGap();

    m_XSecLayout.SetFitWidthFlag( false );
    m_XSecLayout.SetSameLineFlag( true );
    m_XSecLayout.SetButtonWidth( ( m_XFormLayout.GetRemainX() - 30 ) / 4 );
    m_XSecLayout.AddButton( m_InsertXSec, "Insert" );
    m_XSecLayout.AddX( 10 );
    m_XSecLayout.AddButton( m_CutXSec, "Cut" );
    m_XSecLayout.AddX( 10 );
    m_XSecLayout.AddButton( m_CopyXSec, "Copy" );
    m_XSecLayout.AddX( 10 );
    m_XSecLayout.AddButton( m_PasteXSec, "Paste" );
    m_XSecLayout.ForceNewLine();
    m_XSecLayout.AddYGap();

    m_XSecLayout.SetFitWidthFlag( true );
    m_XSecLayout.SetSameLineFlag( false );

    m_XSecLayout.SetButtonWidth( 50 );
    m_XSecLayout.AddSlider( m_XSecXSlider, "X", 1.0, "%6.5f" );
    m_XSecLayout.AddSlider( m_XSecYSlider, "Y", 1.0, "%6.5f" );
    m_XSecLayout.AddSlider( m_XSecZSlider, "Z", 1.0, "%6.5f" );
    m_XSecLayout.AddYGap();

    m_XSecLayout.InitWidthHeightVals();
    m_XSecLayout.AddSlider( m_XSecXRotSlider, "Rot X", 90.0, "%6.5f" );
    m_XSecLayout.AddSlider( m_XSecYRotSlider, "Rot Y", 90.0, "%6.5f" );
    m_XSecLayout.AddSlider( m_XSecZRotSlider, "Rot Z", 90.0, "%6.5f" );
    m_XSecLayout.AddSlider( m_XSecSpinSlider, "Spin",  90.0, "%6.5f" );

    m_XSecLayout.AddYGap();

    m_XSecLayout.AddDividerBox( "Type" );

    m_XSecTypeChoice.AddItem( "POINT" );
    m_XSecTypeChoice.AddItem( "CIRCLE" );
    m_XSecTypeChoice.AddItem( "ELLIPSE" );
    m_XSecTypeChoice.AddItem( "SUPER_ELLIPSE" );
    m_XSecTypeChoice.AddItem( "ROUNDED_RECTANGLE" );
    m_XSecTypeChoice.AddItem( "GENERAL_FUSE" );
    m_XSecTypeChoice.AddItem( "FUSE_FILE" );
    m_XSecTypeChoice.AddItem( "FOUR_SERIES" );
    m_XSecTypeChoice.AddItem( "SIX_SERIES" );
    m_XSecTypeChoice.AddItem( "BICONVEX" );
    m_XSecTypeChoice.AddItem( "WEDGE" );
    m_XSecTypeChoice.AddItem( "BEZIER" );
    m_XSecTypeChoice.AddItem( "AF_FILE" );
    m_XSecLayout.AddChoice( m_XSecTypeChoice, "Choose Type:" );

    //==== Location To Start XSec Layouts ====//
    int start_y = m_XSecLayout.GetY();

    //==== Super XSec ====//
    m_SuperGroup.SetGroupAndScreen( AddSubGroup( xsec_tab, 5 ), this );
    m_SuperGroup.SetY( start_y );
    m_SuperGroup.AddYGap();
    m_SuperGroup.AddSlider( m_SuperHeightSlider, "Height", 10, "%6.5f" );
    m_SuperGroup.AddSlider( m_SuperWidthSlider,  "Width", 10, "%6.5f" );
    m_SuperGroup.AddYGap();
    m_SuperGroup.AddSlider( m_SuperMSlider, "M", 10, "%6.5f" );
    m_SuperGroup.AddSlider( m_SuperNSlider, "N", 10, "%6.5f" );

    //==== Circle XSec ====//
    m_CircleGroup.SetGroupAndScreen( AddSubGroup( xsec_tab, 5 ), this );
    m_CircleGroup.SetY( start_y );
    m_CircleGroup.AddYGap();
    m_CircleGroup.AddSlider(  m_DiameterSlider, "Diameter", 10, "%6.5f" );

    //==== Ellipse XSec ====//
    m_EllipseGroup.SetGroupAndScreen( AddSubGroup( xsec_tab, 5 ), this );
    m_EllipseGroup.SetY( start_y );
    m_EllipseGroup.AddYGap();
    m_EllipseGroup.AddSlider(  m_EllipseHeightSlider, "Height", 10, "%6.5f" );
    m_EllipseGroup.AddSlider(  m_EllipseWidthSlider, "Width", 10, "%6.5f" );

    //==== Rounded Rect ====//
    m_RoundedRectGroup.SetGroupAndScreen( AddSubGroup( xsec_tab, 5 ), this );
    m_RoundedRectGroup.SetY( start_y );
    m_RoundedRectGroup.AddYGap();
    m_RoundedRectGroup.AddSlider( m_RRHeightSlider, "Height", 10, "%6.5f" );
    m_RoundedRectGroup.AddSlider( m_RRWidthSlider,  "Width", 10, "%6.5f" );
    m_RoundedRectGroup.AddYGap();
    m_RoundedRectGroup.AddSlider( m_RRRadiusSlider, "Radius", 10, "%6.5f" );

    //==== General Fuse XSec ====//
    m_GenGroup.SetGroupAndScreen( AddSubGroup( xsec_tab, 5 ), this );
    m_GenGroup.SetY( start_y );
    m_GenGroup.AddSlider( m_GenHeightSlider, "Height", 10, "%6.5f" );
    m_GenGroup.AddSlider( m_GenWidthSlider, "Width", 10, "%6.5f" );
    m_GenGroup.AddYGap();
    m_GenGroup.AddSlider( m_GenMaxWidthLocSlider, "MaxWLoc", 1, "%6.5f" );
    m_GenGroup.AddSlider( m_GenCornerRadSlider, "CornerRad", 1, "%6.5f" );
    m_GenGroup.AddYGap();
    m_GenGroup.AddSlider( m_GenTopTanAngleSlider, "TopTanAng", 90, "%7.5f" );
    m_GenGroup.AddSlider( m_GenBotTanAngleSlider, "BotTanAng", 90, "%7.5f" );
    m_GenGroup.AddYGap();
    m_GenGroup.AddSlider( m_GenTopStrSlider, "TopStr", 1, "%7.5f" );
    m_GenGroup.AddSlider( m_GenBotStrSlider, "BotStr", 1, "%7.5f" );
    m_GenGroup.AddSlider( m_GenUpStrSlider, "UpStr", 1, "%7.5f" );
    m_GenGroup.AddSlider( m_GenLowStrSlider, "LowStr", 1, "%7.5f" );

    //==== Four Series AF ====//
    m_FourSeriesGroup.SetGroupAndScreen( AddSubGroup( xsec_tab, 5 ), this );
    m_FourSeriesGroup.SetY( start_y );
    m_FourSeriesGroup.AddYGap();
    m_FourSeriesGroup.AddOutput( m_FourNameOutput, "Name" );
    m_FourSeriesGroup.AddYGap();
    m_FourSeriesGroup.AddSlider( m_FourChordSlider, "Chord", 10, "%7.3f" );
    m_FourSeriesGroup.AddSlider( m_FourThickChordSlider, "T/C", 1, "%7.5f" );
    m_FourSeriesGroup.AddYGap();
    m_FourSeriesGroup.AddSlider( m_FourCamberSlider, "Camber", 0.2, "%7.5f" );
    m_FourSeriesGroup.AddSlider( m_FourCamberLocSlider, "CamberLoc", 1, "%7.5f" );
    m_FourSeriesGroup.AddYGap();
    m_FourSeriesGroup.AddButton( m_FourInvertButton, "Invert Airfoil" );

    //==== Sex Series AF ====//
    m_SixSeriesGroup.SetGroupAndScreen( AddSubGroup( xsec_tab, 5 ), this );
    m_SixSeriesGroup.SetY( start_y );
    m_SixSeriesGroup.AddYGap();
    m_SixSeriesGroup.AddOutput( m_SixNameOutput, "Name" );
    m_SixSeriesGroup.AddYGap();

    m_SixSeriesChoice.AddItem( "63" );
    m_SixSeriesChoice.AddItem( "64" );
    m_SixSeriesChoice.AddItem( "65" );
    m_SixSeriesChoice.AddItem( "66" );
    m_SixSeriesChoice.AddItem( "67" );
    m_SixSeriesChoice.AddItem( "63a" );
    m_SixSeriesChoice.AddItem( "64a" );
    m_SixSeriesChoice.AddItem( "65a" );
    m_SixSeriesGroup.AddChoice( m_SixSeriesChoice, "Series" );

    m_SixSeriesGroup.AddYGap();

    m_SixSeriesGroup.AddSlider( m_SixChordSlider, "Chord", 10, "%7.3f" );
    m_SixSeriesGroup.AddSlider( m_SixThickChordSlider, "T/C", 1, "%7.5f" );
    m_SixSeriesGroup.AddYGap();
    m_SixSeriesGroup.AddSlider( m_SixIdealClSlider, "Ideal CL", 1, "%7.5f" );
    m_SixSeriesGroup.AddSlider( m_SixASlider, "A", 1, "%7.5f" );
    m_SixSeriesGroup.AddYGap();
    m_SixSeriesGroup.AddButton( m_SixInvertButton, "Invert Airfoil" );

    //==== Biconvex AF ====//
    m_BiconvexGroup.SetGroupAndScreen( AddSubGroup( xsec_tab, 5 ), this );
    m_BiconvexGroup.SetY( start_y );
    m_BiconvexGroup.AddYGap();
    m_BiconvexGroup.AddSlider( m_BiconvexChordSlider, "Chord", 10, "%7.3f" );
    m_BiconvexGroup.AddSlider( m_BiconvexThickChordSlider, "T/C", 1, "%7.5f" );

    //==== Wedge AF ====//
    m_WedgeGroup.SetGroupAndScreen(  AddSubGroup( xsec_tab, 5 ), this );
    m_WedgeGroup.SetY( start_y );
    m_WedgeGroup.AddYGap();
    m_WedgeGroup.AddSlider( m_WedgeChordSlider, "Chord", 10, "%7.3f" );
    m_WedgeGroup.AddSlider( m_WedgeThickChordSlider, "T/C", 1, "%7.5f" );
    m_WedgeGroup.AddYGap();
    m_WedgeGroup.AddSlider( m_WedgeThickLocSlider, "Thick_Loc", 1, "%7.5f" );

    //==== Fuse File ====//
    m_FuseFileGroup.SetGroupAndScreen( AddSubGroup( xsec_tab, 5 ), this );
    m_FuseFileGroup.SetY( start_y );
    m_FuseFileGroup.AddYGap();
    m_FuseFileGroup.AddButton( m_ReadFuseFileButton, "Read File" );
    m_FuseFileGroup.AddYGap();
    m_FuseFileGroup.AddSlider( m_FileHeightSlider, "Height", 10, "%7.3f" );
    m_FuseFileGroup.AddSlider( m_FileWidthSlider, "Width", 10, "%7.3f" );

    //==== Airfoil File ====//
    m_AfFileGroup.SetGroupAndScreen( AddSubGroup( xsec_tab, 5 ), this );
    m_AfFileGroup.SetY( start_y );
    m_AfFileGroup.AddYGap();
    m_AfFileGroup.AddButton( m_AfReadFileButton, "Read File" );
    m_AfFileGroup.AddYGap();
    m_AfFileGroup.AddOutput( m_AfFileNameOutput, "Name" );
    m_AfFileGroup.AddYGap();
    m_AfFileGroup.AddSlider( m_AfFileChordSlider, "Chord", 10, "%7.3f" );
    m_AfFileGroup.AddYGap();
    m_AfFileGroup.AddButton( m_AfFileInvertButton, "Invert Airfoil" );

    DisplayGroup( &m_PointGroup );

}

//==== Show Pod Screen ====//
FuselageScreen::~FuselageScreen()
{
}

//==== Show Pod Screen ====//
void FuselageScreen::Show()
{
    if ( Update() )
    {
        m_FLTK_Window->show();
    }
}

//==== Update Pod Screen ====//
bool FuselageScreen::Update()
{
    assert( m_ScreenMgr );

    Geom* geom_ptr = m_ScreenMgr->GetCurrGeom();
    if ( !geom_ptr || geom_ptr->GetType().m_Type != FUSELAGE_GEOM_TYPE )
    {
        Hide();
        return false;
    }

    GeomScreen::Update();

    FuselageGeom* fuselage_ptr = dynamic_cast< FuselageGeom* >( geom_ptr );
    assert( fuselage_ptr );

    //==== Design ====//
//  m_NumPntsXSecSlider.Update( fuselage_ptr->m_BaseU.GetID() );
    m_LengthSlider.Update( fuselage_ptr->m_Length.GetID() );

    //==== XSec Index Display ===//
    int xsid = fuselage_ptr->GetActiveXSecIndex();
    m_XSecIndexSelector.SetIndex( xsid );

    FuseXSec* xs = ( FuseXSec* ) fuselage_ptr->GetXSec( xsid );
    if ( xs )
    {
        m_XSecXSlider.Update( xs->m_XLocPercent.GetID() );
        m_XSecYSlider.Update( xs->m_YLocPercent.GetID() );
        m_XSecZSlider.Update( xs->m_ZLocPercent.GetID() );
        m_XSecXRotSlider.Update( xs->m_XRotate.GetID() );
        m_XSecYRotSlider.Update( xs->m_YRotate.GetID() );
        m_XSecZRotSlider.Update( xs->m_ZRotate.GetID() );
        m_XSecSpinSlider.Update( xs->m_Spin.GetID() );

<<<<<<< HEAD
        XSecCurve* xsc = xs->GetXSecCurve();
        if ( xsc )
=======
        m_XSecTypeChoice.SetVal( xs->GetType() );

        if ( xs->GetType() == XS_POINT )
        {
            DisplayGroup( NULL );
        }
        else if ( xs->GetType() == XS_SUPER_ELLIPSE )
        {
            DisplayGroup( &m_SuperGroup );

            SuperXSec* super_xs = dynamic_cast< SuperXSec* >( xs );
            assert( super_xs );
            m_SuperHeightSlider.Update( super_xs->m_Height.GetID() );
            m_SuperWidthSlider.Update( super_xs->m_Width.GetID() );
            m_SuperMSlider.Update( super_xs->m_M.GetID() );
            m_SuperNSlider.Update( super_xs->m_N.GetID() );
        }
        else if ( xs->GetType() == XS_CIRCLE )
>>>>>>> e5dbb810
        {
            m_XSecTypeChoice.SetVal( xsc->GetType() );

            if ( xsc->GetType() == XSecCurve::POINT )
            {
                DisplayGroup( NULL );
            }
            else if ( xsc->GetType() == XSecCurve::SUPER_ELLIPSE )
            {
                DisplayGroup( &m_SuperGroup );

                SuperXSec* super_xs = dynamic_cast< SuperXSec* >( xsc );
                assert( super_xs );
                m_SuperHeightSlider.Update( super_xs->m_Height.GetID() );
                m_SuperWidthSlider.Update( super_xs->m_Width.GetID() );
                m_SuperMSlider.Update( super_xs->m_M.GetID() );
                m_SuperNSlider.Update( super_xs->m_N.GetID() );
            }
            else if ( xsc->GetType() == XSecCurve::CIRCLE )
            {
                DisplayGroup( &m_CircleGroup );

<<<<<<< HEAD
                CircleXSec* circle_xs = dynamic_cast< CircleXSec* >( xsc );
                assert( circle_xs );

                m_DiameterSlider.Update( circle_xs->m_Diameter.GetID() );
            }
            else if ( xsc->GetType() == XSecCurve::ELLIPSE )
            {
                DisplayGroup( & m_EllipseGroup );

                EllipseXSec* ellipse_xs = dynamic_cast< EllipseXSec* >( xsc );
                m_EllipseHeightSlider.Update( ellipse_xs->m_Height.GetID() );
                m_EllipseWidthSlider.Update( ellipse_xs->m_Width.GetID() );
            }
            else if ( xsc->GetType() == XSecCurve::ROUNDED_RECTANGLE )
            {
                DisplayGroup( & m_RoundedRectGroup );
                RoundedRectXSec* rect_xs = dynamic_cast< RoundedRectXSec* >( xsc );
                assert( rect_xs );

                m_RRHeightSlider.Update( rect_xs->m_Height.GetID() );
                m_RRWidthSlider.Update( rect_xs->m_Width.GetID() );
                m_RRRadiusSlider.Update( rect_xs->m_Radius.GetID() );
            }
            else if ( xsc->GetType() == XSecCurve::GENERAL_FUSE )
            {
                DisplayGroup( &m_GenGroup );
                GeneralFuseXSec* gen_xs = dynamic_cast< GeneralFuseXSec* >( xsc );
                assert( gen_xs );

                m_GenHeightSlider.Update( gen_xs->m_Height.GetID() );
                m_GenWidthSlider.Update( gen_xs->m_Width.GetID() );
                m_GenMaxWidthLocSlider.Update( gen_xs->m_MaxWidthLoc.GetID() );
                m_GenCornerRadSlider.Update( gen_xs->m_CornerRad.GetID() );
                m_GenTopTanAngleSlider.Update( gen_xs->m_TopTanAngle.GetID() );
                m_GenBotTanAngleSlider.Update( gen_xs->m_BotTanAngle.GetID() );
                m_GenTopStrSlider.Update( gen_xs->m_TopStr.GetID() );
                m_GenBotStrSlider.Update( gen_xs->m_BotStr.GetID() );
                m_GenUpStrSlider.Update( gen_xs->m_UpStr.GetID() );
                m_GenLowStrSlider.Update( gen_xs->m_LowStr.GetID() );
            }
            else if ( xsc->GetType() == XSecCurve::FOUR_SERIES )
            {
                DisplayGroup( &m_FourSeriesGroup );
                FourSeries* fs_xs = dynamic_cast< FourSeries* >( xsc );
                assert( fs_xs );

                m_FourChordSlider.Update( fs_xs->m_Chord.GetID() );
                m_FourThickChordSlider.Update( fs_xs->m_ThickChord.GetID() );
                m_FourCamberSlider.Update( fs_xs->m_Camber.GetID() );
                m_FourCamberLocSlider.Update( fs_xs->m_CamberLoc.GetID() );
                m_FourInvertButton.Update( fs_xs->m_Invert.GetID() );
                m_FourNameOutput.Update( fs_xs->GetAirfoilName() );
            }
            else if ( xsc->GetType() == XSecCurve::SIX_SERIES )
            {
                DisplayGroup( &m_SixSeriesGroup );
                SixSeries* ss_xs = dynamic_cast< SixSeries* >( xsc );
                assert( ss_xs );

                m_SixChordSlider.Update( ss_xs->m_Chord.GetID() );
                m_SixThickChordSlider.Update( ss_xs->m_ThickChord.GetID() );
                m_SixIdealClSlider.Update( ss_xs->m_IdealCl.GetID() );
                m_SixASlider.Update( ss_xs->m_A.GetID() );

                m_SixInvertButton.Update( ss_xs->m_Invert.GetID() );
                m_SixNameOutput.Update( ss_xs->GetAirfoilName() );
                m_SixSeriesChoice.Update( ss_xs->m_Series.GetID() );
            }
            else if ( xsc->GetType() == XSecCurve::BICONVEX )
            {
                DisplayGroup( &m_BiconvexGroup );
                Biconvex* bi_xs = dynamic_cast< Biconvex* >( xsc );
                assert( bi_xs );

                m_BiconvexChordSlider.Update( bi_xs->m_Chord.GetID() );
                m_BiconvexThickChordSlider.Update( bi_xs->m_ThickChord.GetID() );
            }
            else if ( xsc->GetType() == XSecCurve::WEDGE )
            {
                DisplayGroup( &m_WedgeGroup );
                Wedge* we_xs = dynamic_cast< Wedge* >( xsc );
                assert( we_xs );

                m_WedgeChordSlider.Update( we_xs->m_Chord.GetID() );
                m_WedgeThickChordSlider.Update( we_xs->m_ThickChord.GetID() );
                m_WedgeThickLocSlider.Update( we_xs->m_ThickLoc.GetID() );
            }
            else if ( xsc->GetType() == XSecCurve::FILE_FUSE )
            {
                DisplayGroup( &m_FuseFileGroup );
                FileXSec* file_xs = dynamic_cast< FileXSec* >( xsc );
                assert( file_xs );
=======
            m_DiameterSlider.Update( circle_xs->m_Diameter.GetID() );
        }
        else if ( xs->GetType() == XS_ELLIPSE )
        {
            DisplayGroup( & m_EllipseGroup );

            EllipseXSec* ellipse_xs = dynamic_cast< EllipseXSec* >( xs );
            m_EllipseHeightSlider.Update( ellipse_xs->m_Height.GetID() );
            m_EllipseWidthSlider.Update( ellipse_xs->m_Width.GetID() );
        }
        else if ( xs->GetType() == XS_ROUNDED_RECTANGLE  )
        {
            DisplayGroup( & m_RoundedRectGroup );
            RoundedRectXSec* rect_xs = dynamic_cast< RoundedRectXSec* >( xs );
            assert( rect_xs );

            m_RRHeightSlider.Update( rect_xs->m_Height.GetID() );
            m_RRWidthSlider.Update( rect_xs->m_Width.GetID() );
            m_RRRadiusSlider.Update( rect_xs->m_Radius.GetID() );
        }
        else if ( xs->GetType() == XS_GENERAL_FUSE  )
        {
            DisplayGroup( &m_GenGroup );
            GeneralFuseXSec* gen_xs = dynamic_cast< GeneralFuseXSec* >( xs );
            assert( gen_xs );

            m_GenHeightSlider.Update( gen_xs->m_Height.GetID() );
            m_GenWidthSlider.Update( gen_xs->m_Width.GetID() );
            m_GenMaxWidthLocSlider.Update( gen_xs->m_MaxWidthLoc.GetID() );
            m_GenCornerRadSlider.Update( gen_xs->m_CornerRad.GetID() );
            m_GenTopTanAngleSlider.Update( gen_xs->m_TopTanAngle.GetID() );
            m_GenBotTanAngleSlider.Update( gen_xs->m_BotTanAngle.GetID() );
            m_GenTopStrSlider.Update( gen_xs->m_TopStr.GetID() );
            m_GenBotStrSlider.Update( gen_xs->m_BotStr.GetID() );
            m_GenUpStrSlider.Update( gen_xs->m_UpStr.GetID() );
            m_GenLowStrSlider.Update( gen_xs->m_LowStr.GetID() );
        }
        else if ( xs->GetType() == XS_FOUR_SERIES  )
        {
            DisplayGroup( &m_FourSeriesGroup );
            FourSeries* fs_xs = dynamic_cast< FourSeries* >( xs );
            assert( fs_xs );

            m_FourChordSlider.Update( fs_xs->m_Chord.GetID() );
            m_FourThickChordSlider.Update( fs_xs->m_ThickChord.GetID() );
            m_FourCamberSlider.Update( fs_xs->m_Camber.GetID() );
            m_FourCamberLocSlider.Update( fs_xs->m_CamberLoc.GetID() );
            m_FourInvertButton.Update( fs_xs->m_Invert.GetID() );
            m_FourNameOutput.Update( fs_xs->GetAirfoilName() );
        }
        else if ( xs->GetType() == XS_SIX_SERIES  )
        {
            DisplayGroup( &m_SixSeriesGroup );
            SixSeries* ss_xs = dynamic_cast< SixSeries* >( xs );
            assert( ss_xs );

            m_SixChordSlider.Update( ss_xs->m_Chord.GetID() );
            m_SixThickChordSlider.Update( ss_xs->m_ThickChord.GetID() );
            m_SixIdealClSlider.Update( ss_xs->m_IdealCl.GetID() );
            m_SixASlider.Update( ss_xs->m_A.GetID() );

            m_SixInvertButton.Update( ss_xs->m_Invert.GetID() );
            m_SixNameOutput.Update( ss_xs->GetAirfoilName() );
            m_SixSeriesChoice.Update( ss_xs->m_Series.GetID() );
        }
        else if ( xs->GetType() == XS_BICONVEX  )
        {
            DisplayGroup( &m_BiconvexGroup );
            Biconvex* bi_xs = dynamic_cast< Biconvex* >( xs );
            assert( bi_xs );

            m_BiconvexChordSlider.Update( bi_xs->m_Chord.GetID() );
            m_BiconvexThickChordSlider.Update( bi_xs->m_ThickChord.GetID() );
        }
        else if (  xs->GetType() == XS_WEDGE  )
        {
            DisplayGroup( &m_WedgeGroup );
            Wedge* we_xs = dynamic_cast< Wedge* >( xs );
            assert( we_xs );

            m_WedgeChordSlider.Update( we_xs->m_Chord.GetID() );
            m_WedgeThickChordSlider.Update( we_xs->m_ThickChord.GetID() );
            m_WedgeThickLocSlider.Update( we_xs->m_ThickLoc.GetID() );
        }
        else if ( xs->GetType() == XS_FILE_FUSE  )
        {
            DisplayGroup( &m_FuseFileGroup );
            FileXSec* file_xs = dynamic_cast< FileXSec* >( xs );
            assert( file_xs );

            m_FileHeightSlider.Update( file_xs->m_Height.GetID() );
            m_FileWidthSlider.Update( file_xs->m_Width.GetID() );
        }
        else if ( xs->GetType() == XS_FILE_AIRFOIL  )
        {
            DisplayGroup( &m_AfFileGroup );
            FileAirfoil* affile_xs = dynamic_cast< FileAirfoil* >( xs );
            assert( affile_xs );
>>>>>>> e5dbb810

                m_FileHeightSlider.Update( file_xs->m_Height.GetID() );
                m_FileWidthSlider.Update( file_xs->m_Width.GetID() );
            }
            else if ( xsc->GetType() == XSecCurve::FILE_AIRFOIL )
            {
                DisplayGroup( &m_AfFileGroup );
                FileAirfoil* affile_xs = dynamic_cast< FileAirfoil* >( xsc );
                assert( affile_xs );

                m_AfFileChordSlider.Update( affile_xs->m_Chord.GetID() );
                m_AfFileInvertButton.Update( affile_xs->m_Invert.GetID() );
                m_AfFileNameOutput.Update( affile_xs->GetAirfoilName() );
            }
        }
    }
    return true;
}

void FuselageScreen::DisplayGroup( GroupLayout* group )
{
    if ( m_CurrDisplayGroup == group )
    {
        return;
    }

    m_SuperGroup.Hide();
    m_CircleGroup.Hide();
    m_EllipseGroup.Hide();
    m_RoundedRectGroup.Hide();
    m_GenGroup.Hide();
    m_FourSeriesGroup.Hide();
    m_SixSeriesGroup.Hide();
    m_BiconvexGroup.Hide();
    m_WedgeGroup.Hide();
    m_FuseFileGroup.Hide();
    m_AfFileGroup.Hide();

    m_CurrDisplayGroup = group;

    if ( group )
    {
        group->Show();
    }
}

void FuselageScreen::GuiDeviceCallBack( GuiDevice* gui_device )
{
    //==== Find Fuselage Ptr ====//
    Geom* geom_ptr = m_ScreenMgr->GetCurrGeom();
    if ( !geom_ptr || geom_ptr->GetType().m_Type != FUSELAGE_GEOM_TYPE )
    {
        return;
    }
    FuselageGeom* fuselage_ptr = dynamic_cast< FuselageGeom* >( geom_ptr );
    assert( fuselage_ptr );

    if ( gui_device == &m_XSecIndexSelector )
    {
        fuselage_ptr->SetActiveXSecIndex( m_XSecIndexSelector.GetIndex() );
    }
    else if ( gui_device == &m_XSecTypeChoice )
    {
        int t = m_XSecTypeChoice.GetVal();
        fuselage_ptr->SetActiveXSecType( t );
    }
    else if ( gui_device == &m_CutXSec )
    {
        fuselage_ptr->CutActiveXSec();
    }
    else if ( gui_device == &m_CopyXSec   )
    {
        fuselage_ptr->CopyActiveXSec();
    }
    else if ( gui_device == &m_PasteXSec  )
    {
        fuselage_ptr->PasteActiveXSec();
    }
    else if ( gui_device == &m_InsertXSec  )
    {
        fuselage_ptr->InsertXSec( );
    }
    else if ( gui_device == &m_ReadFuseFileButton  )
    {
        int xsid = fuselage_ptr->GetActiveXSecIndex();
        XSec* xs = fuselage_ptr->GetXSec( xsid );
        if ( xs )
        {
<<<<<<< HEAD
            XSecCurve* xsc = xs->GetXSecCurve();
            if ( xsc )
=======
            if ( xs->GetType() == XS_FILE_FUSE  )
>>>>>>> e5dbb810
            {
                if ( xsc->GetType() == XSecCurve::FILE_FUSE  )
                {
                    FileXSec* file_xs = dynamic_cast< FileXSec* >( xsc );
                    assert( file_xs );
                    string newfile = m_ScreenMgr->GetSelectFileScreen()->FileChooser( "Fuselage Cross Section", "*.fxs" );

                    file_xs->ReadXsecFile( newfile );
                    file_xs->Update();
                    fuselage_ptr->Update();
                }
            }
        }
    }
    else if ( gui_device == &m_AfReadFileButton   )
    {
        int xsid = fuselage_ptr->GetActiveXSecIndex();
        XSec* xs = fuselage_ptr->GetXSec( xsid );
        if ( xs )
        {
<<<<<<< HEAD
            XSecCurve* xsc = xs->GetXSecCurve();
            if ( xsc )
=======
            if ( xs->GetType() == XS_FILE_AIRFOIL  )
>>>>>>> e5dbb810
            {
                if ( xsc->GetType() == XSecCurve::FILE_AIRFOIL  )
                {
                    FileAirfoil* affile_xs = dynamic_cast< FileAirfoil* >( xsc );
                    assert( affile_xs );
                    string newfile = m_ScreenMgr->GetSelectFileScreen()->FileChooser( "Airfoil File", "*.{af,dat}" );

                    affile_xs->ReadFile( newfile );
                    affile_xs->Update();
                    fuselage_ptr->Update();
                }
            }
        }
    }

    GeomScreen::GuiDeviceCallBack( gui_device );
}

//==== Fltk  Callbacks ====//
void FuselageScreen::CallBack( Fl_Widget *w )
{
    GeomScreen::CallBack( w );
}



<|MERGE_RESOLUTION|>--- conflicted
+++ resolved
@@ -350,37 +350,16 @@
         m_XSecZRotSlider.Update( xs->m_ZRotate.GetID() );
         m_XSecSpinSlider.Update( xs->m_Spin.GetID() );
 
-<<<<<<< HEAD
         XSecCurve* xsc = xs->GetXSecCurve();
         if ( xsc )
-=======
-        m_XSecTypeChoice.SetVal( xs->GetType() );
-
-        if ( xs->GetType() == XS_POINT )
-        {
-            DisplayGroup( NULL );
-        }
-        else if ( xs->GetType() == XS_SUPER_ELLIPSE )
-        {
-            DisplayGroup( &m_SuperGroup );
-
-            SuperXSec* super_xs = dynamic_cast< SuperXSec* >( xs );
-            assert( super_xs );
-            m_SuperHeightSlider.Update( super_xs->m_Height.GetID() );
-            m_SuperWidthSlider.Update( super_xs->m_Width.GetID() );
-            m_SuperMSlider.Update( super_xs->m_M.GetID() );
-            m_SuperNSlider.Update( super_xs->m_N.GetID() );
-        }
-        else if ( xs->GetType() == XS_CIRCLE )
->>>>>>> e5dbb810
         {
             m_XSecTypeChoice.SetVal( xsc->GetType() );
 
-            if ( xsc->GetType() == XSecCurve::POINT )
+            if ( xsc->GetType() == XS_POINT )
             {
                 DisplayGroup( NULL );
             }
-            else if ( xsc->GetType() == XSecCurve::SUPER_ELLIPSE )
+            else if ( xsc->GetType() == XS_SUPER_ELLIPSE )
             {
                 DisplayGroup( &m_SuperGroup );
 
@@ -391,17 +370,15 @@
                 m_SuperMSlider.Update( super_xs->m_M.GetID() );
                 m_SuperNSlider.Update( super_xs->m_N.GetID() );
             }
-            else if ( xsc->GetType() == XSecCurve::CIRCLE )
+            else if ( xsc->GetType() == XS_CIRCLE )
             {
                 DisplayGroup( &m_CircleGroup );
-
-<<<<<<< HEAD
                 CircleXSec* circle_xs = dynamic_cast< CircleXSec* >( xsc );
                 assert( circle_xs );
 
                 m_DiameterSlider.Update( circle_xs->m_Diameter.GetID() );
             }
-            else if ( xsc->GetType() == XSecCurve::ELLIPSE )
+            else if ( xsc->GetType() == XS_ELLIPSE )
             {
                 DisplayGroup( & m_EllipseGroup );
 
@@ -409,7 +386,7 @@
                 m_EllipseHeightSlider.Update( ellipse_xs->m_Height.GetID() );
                 m_EllipseWidthSlider.Update( ellipse_xs->m_Width.GetID() );
             }
-            else if ( xsc->GetType() == XSecCurve::ROUNDED_RECTANGLE )
+            else if ( xsc->GetType() == XS_ROUNDED_RECTANGLE )
             {
                 DisplayGroup( & m_RoundedRectGroup );
                 RoundedRectXSec* rect_xs = dynamic_cast< RoundedRectXSec* >( xsc );
@@ -419,7 +396,7 @@
                 m_RRWidthSlider.Update( rect_xs->m_Width.GetID() );
                 m_RRRadiusSlider.Update( rect_xs->m_Radius.GetID() );
             }
-            else if ( xsc->GetType() == XSecCurve::GENERAL_FUSE )
+            else if ( xsc->GetType() == XS_GENERAL_FUSE )
             {
                 DisplayGroup( &m_GenGroup );
                 GeneralFuseXSec* gen_xs = dynamic_cast< GeneralFuseXSec* >( xsc );
@@ -436,7 +413,7 @@
                 m_GenUpStrSlider.Update( gen_xs->m_UpStr.GetID() );
                 m_GenLowStrSlider.Update( gen_xs->m_LowStr.GetID() );
             }
-            else if ( xsc->GetType() == XSecCurve::FOUR_SERIES )
+            else if ( xsc->GetType() == XS_FOUR_SERIES )
             {
                 DisplayGroup( &m_FourSeriesGroup );
                 FourSeries* fs_xs = dynamic_cast< FourSeries* >( xsc );
@@ -449,7 +426,7 @@
                 m_FourInvertButton.Update( fs_xs->m_Invert.GetID() );
                 m_FourNameOutput.Update( fs_xs->GetAirfoilName() );
             }
-            else if ( xsc->GetType() == XSecCurve::SIX_SERIES )
+            else if ( xsc->GetType() == XS_SIX_SERIES )
             {
                 DisplayGroup( &m_SixSeriesGroup );
                 SixSeries* ss_xs = dynamic_cast< SixSeries* >( xsc );
@@ -464,7 +441,7 @@
                 m_SixNameOutput.Update( ss_xs->GetAirfoilName() );
                 m_SixSeriesChoice.Update( ss_xs->m_Series.GetID() );
             }
-            else if ( xsc->GetType() == XSecCurve::BICONVEX )
+            else if ( xsc->GetType() == XS_BICONVEX )
             {
                 DisplayGroup( &m_BiconvexGroup );
                 Biconvex* bi_xs = dynamic_cast< Biconvex* >( xsc );
@@ -473,7 +450,7 @@
                 m_BiconvexChordSlider.Update( bi_xs->m_Chord.GetID() );
                 m_BiconvexThickChordSlider.Update( bi_xs->m_ThickChord.GetID() );
             }
-            else if ( xsc->GetType() == XSecCurve::WEDGE )
+            else if ( xsc->GetType() == XS_WEDGE )
             {
                 DisplayGroup( &m_WedgeGroup );
                 Wedge* we_xs = dynamic_cast< Wedge* >( xsc );
@@ -483,116 +460,15 @@
                 m_WedgeThickChordSlider.Update( we_xs->m_ThickChord.GetID() );
                 m_WedgeThickLocSlider.Update( we_xs->m_ThickLoc.GetID() );
             }
-            else if ( xsc->GetType() == XSecCurve::FILE_FUSE )
+            else if ( xsc->GetType() == XS_FILE_FUSE )
             {
                 DisplayGroup( &m_FuseFileGroup );
                 FileXSec* file_xs = dynamic_cast< FileXSec* >( xsc );
                 assert( file_xs );
-=======
-            m_DiameterSlider.Update( circle_xs->m_Diameter.GetID() );
-        }
-        else if ( xs->GetType() == XS_ELLIPSE )
-        {
-            DisplayGroup( & m_EllipseGroup );
-
-            EllipseXSec* ellipse_xs = dynamic_cast< EllipseXSec* >( xs );
-            m_EllipseHeightSlider.Update( ellipse_xs->m_Height.GetID() );
-            m_EllipseWidthSlider.Update( ellipse_xs->m_Width.GetID() );
-        }
-        else if ( xs->GetType() == XS_ROUNDED_RECTANGLE  )
-        {
-            DisplayGroup( & m_RoundedRectGroup );
-            RoundedRectXSec* rect_xs = dynamic_cast< RoundedRectXSec* >( xs );
-            assert( rect_xs );
-
-            m_RRHeightSlider.Update( rect_xs->m_Height.GetID() );
-            m_RRWidthSlider.Update( rect_xs->m_Width.GetID() );
-            m_RRRadiusSlider.Update( rect_xs->m_Radius.GetID() );
-        }
-        else if ( xs->GetType() == XS_GENERAL_FUSE  )
-        {
-            DisplayGroup( &m_GenGroup );
-            GeneralFuseXSec* gen_xs = dynamic_cast< GeneralFuseXSec* >( xs );
-            assert( gen_xs );
-
-            m_GenHeightSlider.Update( gen_xs->m_Height.GetID() );
-            m_GenWidthSlider.Update( gen_xs->m_Width.GetID() );
-            m_GenMaxWidthLocSlider.Update( gen_xs->m_MaxWidthLoc.GetID() );
-            m_GenCornerRadSlider.Update( gen_xs->m_CornerRad.GetID() );
-            m_GenTopTanAngleSlider.Update( gen_xs->m_TopTanAngle.GetID() );
-            m_GenBotTanAngleSlider.Update( gen_xs->m_BotTanAngle.GetID() );
-            m_GenTopStrSlider.Update( gen_xs->m_TopStr.GetID() );
-            m_GenBotStrSlider.Update( gen_xs->m_BotStr.GetID() );
-            m_GenUpStrSlider.Update( gen_xs->m_UpStr.GetID() );
-            m_GenLowStrSlider.Update( gen_xs->m_LowStr.GetID() );
-        }
-        else if ( xs->GetType() == XS_FOUR_SERIES  )
-        {
-            DisplayGroup( &m_FourSeriesGroup );
-            FourSeries* fs_xs = dynamic_cast< FourSeries* >( xs );
-            assert( fs_xs );
-
-            m_FourChordSlider.Update( fs_xs->m_Chord.GetID() );
-            m_FourThickChordSlider.Update( fs_xs->m_ThickChord.GetID() );
-            m_FourCamberSlider.Update( fs_xs->m_Camber.GetID() );
-            m_FourCamberLocSlider.Update( fs_xs->m_CamberLoc.GetID() );
-            m_FourInvertButton.Update( fs_xs->m_Invert.GetID() );
-            m_FourNameOutput.Update( fs_xs->GetAirfoilName() );
-        }
-        else if ( xs->GetType() == XS_SIX_SERIES  )
-        {
-            DisplayGroup( &m_SixSeriesGroup );
-            SixSeries* ss_xs = dynamic_cast< SixSeries* >( xs );
-            assert( ss_xs );
-
-            m_SixChordSlider.Update( ss_xs->m_Chord.GetID() );
-            m_SixThickChordSlider.Update( ss_xs->m_ThickChord.GetID() );
-            m_SixIdealClSlider.Update( ss_xs->m_IdealCl.GetID() );
-            m_SixASlider.Update( ss_xs->m_A.GetID() );
-
-            m_SixInvertButton.Update( ss_xs->m_Invert.GetID() );
-            m_SixNameOutput.Update( ss_xs->GetAirfoilName() );
-            m_SixSeriesChoice.Update( ss_xs->m_Series.GetID() );
-        }
-        else if ( xs->GetType() == XS_BICONVEX  )
-        {
-            DisplayGroup( &m_BiconvexGroup );
-            Biconvex* bi_xs = dynamic_cast< Biconvex* >( xs );
-            assert( bi_xs );
-
-            m_BiconvexChordSlider.Update( bi_xs->m_Chord.GetID() );
-            m_BiconvexThickChordSlider.Update( bi_xs->m_ThickChord.GetID() );
-        }
-        else if (  xs->GetType() == XS_WEDGE  )
-        {
-            DisplayGroup( &m_WedgeGroup );
-            Wedge* we_xs = dynamic_cast< Wedge* >( xs );
-            assert( we_xs );
-
-            m_WedgeChordSlider.Update( we_xs->m_Chord.GetID() );
-            m_WedgeThickChordSlider.Update( we_xs->m_ThickChord.GetID() );
-            m_WedgeThickLocSlider.Update( we_xs->m_ThickLoc.GetID() );
-        }
-        else if ( xs->GetType() == XS_FILE_FUSE  )
-        {
-            DisplayGroup( &m_FuseFileGroup );
-            FileXSec* file_xs = dynamic_cast< FileXSec* >( xs );
-            assert( file_xs );
-
-            m_FileHeightSlider.Update( file_xs->m_Height.GetID() );
-            m_FileWidthSlider.Update( file_xs->m_Width.GetID() );
-        }
-        else if ( xs->GetType() == XS_FILE_AIRFOIL  )
-        {
-            DisplayGroup( &m_AfFileGroup );
-            FileAirfoil* affile_xs = dynamic_cast< FileAirfoil* >( xs );
-            assert( affile_xs );
->>>>>>> e5dbb810
-
                 m_FileHeightSlider.Update( file_xs->m_Height.GetID() );
                 m_FileWidthSlider.Update( file_xs->m_Width.GetID() );
             }
-            else if ( xsc->GetType() == XSecCurve::FILE_AIRFOIL )
+            else if ( xsc->GetType() == XS_FILE_AIRFOIL )
             {
                 DisplayGroup( &m_AfFileGroup );
                 FileAirfoil* affile_xs = dynamic_cast< FileAirfoil* >( xsc );
@@ -676,14 +552,10 @@
         XSec* xs = fuselage_ptr->GetXSec( xsid );
         if ( xs )
         {
-<<<<<<< HEAD
             XSecCurve* xsc = xs->GetXSecCurve();
             if ( xsc )
-=======
-            if ( xs->GetType() == XS_FILE_FUSE  )
->>>>>>> e5dbb810
-            {
-                if ( xsc->GetType() == XSecCurve::FILE_FUSE  )
+            {
+                if ( xsc->GetType() == XS_FILE_FUSE  )
                 {
                     FileXSec* file_xs = dynamic_cast< FileXSec* >( xsc );
                     assert( file_xs );
@@ -702,14 +574,10 @@
         XSec* xs = fuselage_ptr->GetXSec( xsid );
         if ( xs )
         {
-<<<<<<< HEAD
             XSecCurve* xsc = xs->GetXSecCurve();
             if ( xsc )
-=======
-            if ( xs->GetType() == XS_FILE_AIRFOIL  )
->>>>>>> e5dbb810
-            {
-                if ( xsc->GetType() == XSecCurve::FILE_AIRFOIL  )
+            {
+                if ( xsc->GetType() == XS_FILE_AIRFOIL  )
                 {
                     FileAirfoil* affile_xs = dynamic_cast< FileAirfoil* >( xsc );
                     assert( affile_xs );
